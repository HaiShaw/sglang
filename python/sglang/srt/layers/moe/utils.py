from __future__ import annotations

import logging
from contextlib import contextmanager
from enum import Enum, IntEnum
from functools import lru_cache
from typing import TYPE_CHECKING, Optional

from sglang.srt.distributed.parallel_state import get_moe_expert_parallel_world_size
from sglang.srt.layers.dp_attention import (
    get_attention_dp_size,
    is_dp_attention_enabled,
)
from sglang.srt.utils import log_info_on_rank0

if TYPE_CHECKING:
    from sglang.srt.server_args import ServerArgs

logger = logging.getLogger(__name__)


class MoeA2ABackend(Enum):

    NONE = "none"
    DEEPEP = "deepep"
    MOONCAKE = "mooncake"
    ASCEND_FUSEEP = "ascend_fuseep"
    MORI = "mori"

    @classmethod
    def _missing_(cls, value):
        if value is None:
            return cls.NONE
        for member in cls:
            if value == member.value:
                return member
        raise ValueError(f"No {cls.__name__} member for value {value}")

    def is_none(self):
        return self == MoeA2ABackend.NONE

    def is_deepep(self):
        return self == MoeA2ABackend.DEEPEP

    def is_mori(self):
        return self == MoeA2ABackend.MORI

    def is_mooncake(self):
        return self == MoeA2ABackend.MOONCAKE

    def is_ascend_fuseep(self):
        return self == MoeA2ABackend.ASCEND_FUSEEP


class MoeRunnerBackend(Enum):

    AUTO = "auto"
    DEEP_GEMM = "deep_gemm"
    TRITON = "triton"
    TRITON_KERNELS = "triton_kernel"
    FLASHINFER_TRTLLM = "flashinfer_trtllm"
    FLASHINFER_CUTLASS = "flashinfer_cutlass"
    FLASHINFER_MXFP4 = "flashinfer_mxfp4"
    FLASHINFER_CUTEDSL = "flashinfer_cutedsl"
    CUTLASS = "cutlass"
    MARLIN = "marlin"

    def is_auto(self):
        return self == MoeRunnerBackend.AUTO

    def is_deep_gemm(self):
        return self == MoeRunnerBackend.DEEP_GEMM

    def is_triton(self):
        return self == MoeRunnerBackend.TRITON

    def is_triton_kernels(self):
        return self == MoeRunnerBackend.TRITON_KERNELS

    def is_flashinfer_trtllm(self):
        return self == MoeRunnerBackend.FLASHINFER_TRTLLM

    def is_flashinfer_cutlass(self):
        return self == MoeRunnerBackend.FLASHINFER_CUTLASS

    def is_flashinfer_cutedsl(self):
        return self == MoeRunnerBackend.FLASHINFER_CUTEDSL

    def is_flashinfer_mxfp4(self):
        return self == MoeRunnerBackend.FLASHINFER_MXFP4

    def is_cutlass(self):
        return self == MoeRunnerBackend.CUTLASS

    def is_marlin(self):
        return self == MoeRunnerBackend.MARLIN


class DeepEPMode(Enum):

    NORMAL = "normal"
    LOW_LATENCY = "low_latency"
    AUTO = "auto"

    def enable_normal(self) -> bool:
        return self in [DeepEPMode.NORMAL, DeepEPMode.AUTO]

    def enable_low_latency(self) -> bool:
        return self in [DeepEPMode.LOW_LATENCY, DeepEPMode.AUTO]

    def resolve(self, is_extend_in_batch: bool) -> DeepEPMode:
        if self != DeepEPMode.AUTO:
            return self

        if is_extend_in_batch:
            return DeepEPMode.NORMAL
        else:
            return DeepEPMode.LOW_LATENCY

    def is_normal(self) -> bool:
        return self == DeepEPMode.NORMAL

    def is_low_latency(self) -> bool:
        return self == DeepEPMode.LOW_LATENCY

    def is_auto(self) -> bool:
        return self == DeepEPMode.AUTO


MOE_A2A_BACKEND: Optional[MoeA2ABackend] = None
MOE_RUNNER_BACKEND: Optional[MoeRunnerBackend] = None
SPECULATIVE_MOE_RUNNER_BACKEND: Optional[MoeRunnerBackend] = None
DEEPEP_MODE: Optional[DeepEPMode] = None
IS_TBO_ENABLED: Optional[bool] = None
IS_SBO_ENABLED: Optional[bool] = None
TBO_TOKEN_DISTRIBUTION_THRESHOLD: Optional[float] = None
DEEPEP_CONFIG: Optional[str] = None
DISABLE_FLASHINFER_CUTLASS_MOE_FP4_ALLGATHER: Optional[bool] = None
MOE_QUANTIZATION: Optional[str] = None


def initialize_moe_config(server_args: ServerArgs):
    global MOE_A2A_BACKEND
    global MOE_RUNNER_BACKEND
    global SPECULATIVE_MOE_RUNNER_BACKEND
    global DEEPEP_MODE
    global DEEPEP_CONFIG
    global IS_TBO_ENABLED
    global IS_SBO_ENABLED
    global TBO_TOKEN_DISTRIBUTION_THRESHOLD
    global DISABLE_FLASHINFER_CUTLASS_MOE_FP4_ALLGATHER
    global MOE_QUANTIZATION

    MOE_A2A_BACKEND = MoeA2ABackend(server_args.moe_a2a_backend)
    MOE_RUNNER_BACKEND = MoeRunnerBackend(server_args.moe_runner_backend)
    SPECULATIVE_MOE_RUNNER_BACKEND = (
        MoeRunnerBackend(server_args.speculative_moe_runner_backend)
        if server_args.speculative_moe_runner_backend is not None
        else MOE_RUNNER_BACKEND
    )
    DEEPEP_MODE = DeepEPMode(server_args.deepep_mode)
    DEEPEP_CONFIG = server_args.deepep_config or ""
    IS_TBO_ENABLED = server_args.enable_two_batch_overlap
    IS_SBO_ENABLED = server_args.enable_single_batch_overlap
    TBO_TOKEN_DISTRIBUTION_THRESHOLD = server_args.tbo_token_distribution_threshold
    DISABLE_FLASHINFER_CUTLASS_MOE_FP4_ALLGATHER = (
        server_args.disable_flashinfer_cutlass_moe_fp4_allgather
    )
    MOE_QUANTIZATION = server_args.quantization


def get_moe_a2a_backend() -> MoeA2ABackend:
    global MOE_A2A_BACKEND
    if MOE_A2A_BACKEND is None:
        MOE_A2A_BACKEND = MoeA2ABackend.NONE
    return MOE_A2A_BACKEND


def get_moe_runner_backend() -> MoeRunnerBackend:
    global MOE_RUNNER_BACKEND
    if MOE_RUNNER_BACKEND is None:
        log_info_on_rank0(
            logger,
            "MOE_RUNNER_BACKEND is not initialized, the backend will be automatically selected",
        )
        MOE_RUNNER_BACKEND = MoeRunnerBackend.AUTO
    return MOE_RUNNER_BACKEND


def get_speculative_moe_runner_backend() -> MoeRunnerBackend:
    global SPECULATIVE_MOE_RUNNER_BACKEND
    if SPECULATIVE_MOE_RUNNER_BACKEND is None:
        logger.warning(
            "SPECULATIVE_MOE_RUNNER_BACKEND is not initialized, using auto backend"
        )
        SPECULATIVE_MOE_RUNNER_BACKEND = MoeRunnerBackend.AUTO
    return SPECULATIVE_MOE_RUNNER_BACKEND


def get_deepep_mode() -> DeepEPMode:
    global DEEPEP_MODE
    if DEEPEP_MODE is None:
        logger.warning("DEEPEP_MODE is not initialized, using auto mode")
        DEEPEP_MODE = DeepEPMode.AUTO
    return DEEPEP_MODE


def get_deepep_config() -> str:
    global DEEPEP_CONFIG
    if DEEPEP_CONFIG is None:
        logger.warning("DEEPEP_CONFIG is not initialized, using default config")
        DEEPEP_CONFIG = ""
    return DEEPEP_CONFIG


def is_tbo_enabled() -> bool:
    global IS_TBO_ENABLED
    if IS_TBO_ENABLED is None:
        IS_TBO_ENABLED = False
    return IS_TBO_ENABLED


def is_sbo_enabled() -> bool:
    global IS_SBO_ENABLED
    if IS_SBO_ENABLED is None:
        IS_SBO_ENABLED = False
    return IS_SBO_ENABLED


def get_tbo_token_distribution_threshold() -> float:
    global TBO_TOKEN_DISTRIBUTION_THRESHOLD
    if TBO_TOKEN_DISTRIBUTION_THRESHOLD is None:
        logger.warning(
            "TBO_TOKEN_DISTRIBUTION_THRESHOLD is not initialized, using 0.48"
        )
        TBO_TOKEN_DISTRIBUTION_THRESHOLD = 0.48
    return TBO_TOKEN_DISTRIBUTION_THRESHOLD


@lru_cache(maxsize=1)
def should_use_flashinfer_cutlass_moe_fp4_allgather():
    """
    Perform FP4 quantize before all-gather for flashinfer cutlass moe to reduce communication cost for high-throughput serving.
    """
    return (
        not DISABLE_FLASHINFER_CUTLASS_MOE_FP4_ALLGATHER
        and get_moe_runner_backend().is_flashinfer_cutlass()
        and is_dp_attention_enabled()
        and MOE_QUANTIZATION == "modelopt_fp4"
        and get_moe_expert_parallel_world_size() == get_attention_dp_size()
    )


@contextmanager
def speculative_moe_backend_context():
    """
    Context manager to temporarily use the speculative MoE backend for draft model operations.
    This ensures that draft models in speculative decoding use the configured speculative backend.
    """
    global MOE_RUNNER_BACKEND
    original_backend = MOE_RUNNER_BACKEND
    try:
        MOE_RUNNER_BACKEND = get_speculative_moe_runner_backend()
        yield
    finally:
        MOE_RUNNER_BACKEND = original_backend


<<<<<<< HEAD
@contextmanager
def speculative_moe_a2a_backend_context():
    """
    Context manager to temporarily use the speculative MoE A2A backend for draft model operations.
    This ensures that draft models in speculative decoding use the configured speculative A2A backend.
    """
    global MOE_A2A_BACKEND
    original_backend = MOE_A2A_BACKEND
    try:
        MOE_A2A_BACKEND = get_speculative_moe_a2a_backend()
        yield
    finally:
        MOE_A2A_BACKEND = original_backend


=======
>>>>>>> 4b097dda
# The type of method in top-K routing, for use in torch custom op
# Please keep this in sync with the counterpart defined in https://github.com/flashinfer-ai/flashinfer/blob/main/include/flashinfer/trtllm/fused_moe/runner.h
class RoutingMethodType(IntEnum):
    # Default: Softmax -> TopK
    Default = (0,)
    # Renormalize: TopK -> Softmax
    Renormalize = (1,)
    # DeepSeekV3: Sigmoid -> RoutingBiasAdd -> Top2 in group -> Top4 groups -> Top8 experts from the Top4 groups
    DeepSeekV3 = (2,)
    # Llama4: Top1 -> Sigmoid
    Llama4 = (3,)
    # Qwen3: Softmax -> TopK -> Renormalize
    RenormalizeNaive = (4,)
    # TopK only (no softmax)
    TopK = (5,)
    # Unspecified
    Unspecified = 6<|MERGE_RESOLUTION|>--- conflicted
+++ resolved
@@ -266,24 +266,6 @@
         MOE_RUNNER_BACKEND = original_backend
 
 
-<<<<<<< HEAD
-@contextmanager
-def speculative_moe_a2a_backend_context():
-    """
-    Context manager to temporarily use the speculative MoE A2A backend for draft model operations.
-    This ensures that draft models in speculative decoding use the configured speculative A2A backend.
-    """
-    global MOE_A2A_BACKEND
-    original_backend = MOE_A2A_BACKEND
-    try:
-        MOE_A2A_BACKEND = get_speculative_moe_a2a_backend()
-        yield
-    finally:
-        MOE_A2A_BACKEND = original_backend
-
-
-=======
->>>>>>> 4b097dda
 # The type of method in top-K routing, for use in torch custom op
 # Please keep this in sync with the counterpart defined in https://github.com/flashinfer-ai/flashinfer/blob/main/include/flashinfer/trtllm/fused_moe/runner.h
 class RoutingMethodType(IntEnum):
