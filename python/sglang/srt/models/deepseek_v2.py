# Copyright 2023-2024 SGLang Team
# Licensed under the Apache License, Version 2.0 (the "License");
# you may not use this file except in compliance with the License.
# You may obtain a copy of the License at
#
#     http://www.apache.org/licenses/LICENSE-2.0
#
# Unless required by applicable law or agreed to in writing, software
# distributed under the License is distributed on an "AS IS" BASIS,
# WITHOUT WARRANTIES OR CONDITIONS OF ANY KIND, either express or implied.
# See the License for the specific language governing permissions and
# limitations under the License.
# ==============================================================================

# Adapted from:
# https://github.com/vllm-project/vllm/blob/fb6af8bc086328ca6659e72d11ffd4309ce4de22/vllm/model_executor/models/deepseek_v2.py
"""Inference-only DeepseekV2 model."""
from __future__ import annotations

import concurrent.futures
import logging
import os
from enum import IntEnum, auto
from typing import Any, Dict, Iterable, Optional, Tuple, Union

import torch
import torch.nn.functional as F
from torch import nn
from transformers import PretrainedConfig

from sglang.srt.configs.model_config import (
    get_nsa_index_head_dim,
    get_nsa_index_n_heads,
    get_nsa_index_topk,
    is_deepseek_nsa,
)
from sglang.srt.debug_utils.dumper import dumper
from sglang.srt.distributed import (
    get_moe_expert_parallel_world_size,
    get_pp_group,
    get_tensor_model_parallel_world_size,
    parallel_state,
    tensor_model_parallel_all_reduce,
)
from sglang.srt.distributed.device_communicators.pynccl_allocator import (
    use_symmetric_memory,
)
from sglang.srt.eplb.expert_distribution import get_global_expert_distribution_recorder
from sglang.srt.eplb.expert_location import ModelConfigForExpertLocation
from sglang.srt.eplb.expert_location_dispatch import ExpertLocationDispatchInfo
from sglang.srt.layers.activation import SiluAndMul
from sglang.srt.layers.amx_utils import PackWeightMethod
from sglang.srt.layers.attention.npu_ops.mla_preprocess import (
    NPUFusedMLAPreprocess,
    is_mla_preprocess_enabled,
)
<<<<<<< HEAD
=======
from sglang.srt.layers.attention.nsa.dequant_k_cache import dequantize_k_cache
from sglang.srt.layers.attention.nsa.nsa_indexer import Indexer
from sglang.srt.layers.attention.nsa.utils import NSA_KV_CACHE_STORE_FP8
>>>>>>> 605beeec
from sglang.srt.layers.communicator import (
    LayerCommunicator,
    LayerScatterModes,
    enable_moe_dense_fully_dp,
)
from sglang.srt.layers.dp_attention import (
    get_attention_tp_rank,
    get_attention_tp_size,
    is_dp_attention_enabled,
)
from sglang.srt.layers.layernorm import RMSNorm
from sglang.srt.layers.linear import (
    ColumnParallelLinear,
    MergedColumnParallelLinear,
    ReplicatedLinear,
    RowParallelLinear,
)
from sglang.srt.layers.logits_processor import LogitsProcessor
from sglang.srt.layers.moe import (
    get_deepep_mode,
    get_moe_a2a_backend,
    should_use_flashinfer_cutlass_moe_fp4_allgather,
    should_use_flashinfer_trtllm_moe,
)
from sglang.srt.layers.moe.ep_moe.layer import DeepEPMoE, get_moe_impl_class
from sglang.srt.layers.moe.fused_moe_triton.layer import FusedMoE
from sglang.srt.layers.moe.topk import TopK, TopKOutputFormat
from sglang.srt.layers.quantization import deep_gemm_wrapper
from sglang.srt.layers.quantization.base_config import QuantizationConfig
from sglang.srt.layers.quantization.fp8_kernel import (
    is_fp8_fnuz,
    per_tensor_quant_mla_fp8,
    per_token_group_quant_mla_deep_gemm_masked_fp8,
)
from sglang.srt.layers.quantization.fp8_utils import (
    block_quant_dequant,
    block_quant_to_tensor_quant,
    channel_quant_to_tensor_quant,
    normalize_e4m3fn_to_e4m3fnuz,
    requant_weight_ue8m0_inplace,
)
from sglang.srt.layers.quantization.int8_utils import (
    block_dequant as int8_block_dequant,
)
from sglang.srt.layers.radix_attention import RadixAttention
from sglang.srt.layers.rotary_embedding import get_rope_wrapper
from sglang.srt.layers.utils import PPMissingLayer, get_layer_id
from sglang.srt.layers.vocab_parallel_embedding import (
    ParallelLMHead,
    VocabParallelEmbedding,
)
from sglang.srt.managers.schedule_batch import global_server_args_dict
from sglang.srt.model_executor.forward_batch_info import ForwardBatch, PPProxyTensors
from sglang.srt.model_loader.weight_utils import default_weight_loader
from sglang.srt.two_batch_overlap import (
    MaybeTboDeepEPDispatcher,
    model_forward_maybe_tbo,
)
from sglang.srt.utils import (
    BumpAllocator,
    LazyValue,
    add_prefix,
    bind_or_assign,
    cpu_has_amx_support,
    get_bool_env_var,
    get_device_sm,
    get_int_env_var,
    is_cpu,
    is_cuda,
    is_flashinfer_available,
    is_gfx95_supported,
    is_hip,
    is_non_idle_and_non_empty,
    is_npu,
    is_sm100_supported,
    log_info_on_rank0,
    make_layers,
    use_intel_amx_backend,
)

_is_hip = is_hip()
_is_cuda = is_cuda()
_is_npu = is_npu()
_is_fp8_fnuz = is_fp8_fnuz()
_use_aiter = get_bool_env_var("SGLANG_USE_AITER") and _is_hip
_is_cpu_amx_available = cpu_has_amx_support()
_is_cpu = is_cpu()
_device_sm = get_device_sm()
_is_gfx95_supported = is_gfx95_supported()

_use_aiter_gfx95 = _use_aiter and _is_gfx95_supported

if _use_aiter_gfx95:
    from sglang.srt.layers.quantization.quark.utils import quark_post_load_weights
    from sglang.srt.layers.quantization.rocm_mxfp4_utils import (
        batched_gemm_afp4wfp4_pre_quant,
        fused_flatten_mxfp4_quant,
        fused_rms_mxfp4_quant,
    )
    from sglang.srt.layers.rocm_linear_utils import (
        aiter_dsv3_router_gemm,
        fused_qk_rope_cat,
        get_dsv3_gemm_output_zero_allocator_size,
    )

if _is_cuda:
    from sgl_kernel import (
        awq_dequantize,
        bmm_fp8,
        concat_mla_k,
        dsv3_fused_a_gemm,
        dsv3_router_gemm,
        merge_state_v2,
    )
elif _is_cpu and _is_cpu_amx_available:
    pass
elif _is_hip:
    from sglang.srt.layers.quantization.awq_triton import (
        awq_dequantize_triton as awq_dequantize,
    )
else:
    pass

if _is_hip:
    from sglang.srt.layers.attention.triton_ops.rocm_mla_decode_rope import (
        decode_attention_fwd_grouped_rope,
    )

if _is_npu:
    import custom_ops
    import sgl_kernel_npu
    import torch_npu

_is_flashinfer_available = is_flashinfer_available()
_is_sm100_supported = is_cuda() and is_sm100_supported()


logger = logging.getLogger(__name__)

FORWARD_ABSORB_CORE_ATTENTION_BACKENDS = [
    "fa3",
    "nsa",
    "flashinfer",
    "cutlass_mla",
    "trtllm_mla",
    "ascend",
]


def add_forward_absorb_core_attention_backend(backend_name):
    if backend_name not in FORWARD_ABSORB_CORE_ATTENTION_BACKENDS:
        FORWARD_ABSORB_CORE_ATTENTION_BACKENDS.append(backend_name)
        logger.info(f"Added {backend_name} to FORWARD_ABSORB_CORE_ATTENTION_BACKENDS.")


class AttnForwardMethod(IntEnum):
    # Use multi-head attention
    MHA = auto()

    # Use absorbed multi-latent attention
    MLA = auto()

    # Use Deepseek V3.2 sparse multi-latent attention
    NPU_MLA_SPARSE = auto()

    # Use multi-head attention, but with KV cache chunked.
    # This method can avoid OOM when prefix lengths are long.
    MHA_CHUNKED_KV = auto()

    # Use MLA but with fused RoPE
    MLA_FUSED_ROPE = auto()

    # Use MLA with fused RoPE kernel for CPU
    MLA_FUSED_ROPE_CPU = auto()


def _dispatch_mla_subtype(attn, forward_batch):
    if _is_hip:
        if attn.rocm_fused_decode_mla and forward_batch.forward_mode.is_decode():
            return AttnForwardMethod.MLA_FUSED_ROPE
        else:
            return AttnForwardMethod.MLA
    else:
        if hasattr(attn, "fused_qkv_a_proj_with_mqa") and use_intel_amx_backend(attn):
            return AttnForwardMethod.MLA_FUSED_ROPE_CPU
        else:
            return AttnForwardMethod.MLA


class BackendRegistry:
    _handlers = {}

    @classmethod
    def register(cls, backend_name, handler_func):
        cls._handlers[backend_name] = handler_func

    @classmethod
    def get_handler(cls, backend_name):
        return cls._handlers.get(backend_name, cls._handlers.get("triton"))


def handle_ascend(attn, forward_batch):
    if (
        forward_batch.forward_mode.is_extend()
        and not forward_batch.forward_mode.is_target_verify()
        and not forward_batch.forward_mode.is_draft_extend()
    ):
        if hasattr(attn, "indexer"):
            return AttnForwardMethod.NPU_MLA_SPARSE
        else:
            return AttnForwardMethod.MHA
    else:
        if hasattr(attn, "indexer"):
            return AttnForwardMethod.NPU_MLA_SPARSE
        else:
            return AttnForwardMethod.MLA


def _get_sum_extend_prefix_lens(forward_batch):
    return (
        sum(forward_batch.extend_prefix_lens_cpu)
        if forward_batch.extend_prefix_lens_cpu is not None
        else 0
    )


def _is_extend_without_speculative(forward_batch):
    return (
        forward_batch.forward_mode.is_extend()
        and not forward_batch.forward_mode.is_target_verify()
        and not forward_batch.forward_mode.is_draft_extend()
    )


def _handle_backend(attn: DeepseekV2AttentionMLA, forward_batch, backend_name):
    sum_extend_prefix_lens = _get_sum_extend_prefix_lens(forward_batch)
    disable_ragged = (
        backend_name in ["flashinfer", "flashmla"]
    ) and attn.flashinfer_mla_disable_ragged

    if (
        not disable_ragged
        and _is_extend_without_speculative(forward_batch)
        and (
            (
                sum_extend_prefix_lens >= attn.chunked_prefix_cache_threshold
                and not attn.disable_chunked_prefix_cache
            )
            or sum_extend_prefix_lens == 0
        )
    ):
        return AttnForwardMethod.MHA_CHUNKED_KV
    else:
        return _dispatch_mla_subtype(attn, forward_batch)


def handle_flashinfer(attn, forward_batch):
    return _handle_backend(attn, forward_batch, "flashinfer")


def handle_fa3(attn, forward_batch):
    return _handle_backend(attn, forward_batch, "fa3")


def handle_flashmla(attn, forward_batch):
    return _handle_backend(attn, forward_batch, "flashmla")


def handle_cutlass_mla(attn, forward_batch):
    return _handle_backend(attn, forward_batch, "cutlass_mla")


def handle_fa4(attn, forward_batch):
    # TODO(cicirori): use FA4 MHA for DeepSeekV3 for now
    return AttnForwardMethod.MHA_CHUNKED_KV


def handle_trtllm_mla(attn, forward_batch):
    sum_extend_prefix_lens = _get_sum_extend_prefix_lens(forward_batch)
    if _is_extend_without_speculative(forward_batch) and (
        not attn.disable_chunked_prefix_cache or sum_extend_prefix_lens == 0
    ):
        return AttnForwardMethod.MHA_CHUNKED_KV
    else:
        return _dispatch_mla_subtype(attn, forward_batch)


def handle_aiter(attn, forward_batch):
    if _is_extend_without_speculative(forward_batch):
        if is_dp_attention_enabled():
            if sum(forward_batch.extend_prefix_lens_cpu) == 0:
                return AttnForwardMethod.MHA
            else:
                return AttnForwardMethod.MLA
        else:
            return AttnForwardMethod.MHA
    else:
        return AttnForwardMethod.MLA


def handle_nsa(attn, forward_batch):
    return AttnForwardMethod.MLA


def handle_triton(attn, forward_batch):
    if (
        _is_extend_without_speculative(forward_batch)
        and sum(forward_batch.extend_prefix_lens_cpu) == 0
    ):
        return AttnForwardMethod.MHA
    else:
        return _dispatch_mla_subtype(attn, forward_batch)


class DeepseekV2MLP(nn.Module):
    def __init__(
        self,
        hidden_size: int,
        intermediate_size: int,
        hidden_act: str,
        quant_config: Optional[QuantizationConfig] = None,
        reduce_results: bool = True,
        prefix: str = "",
        tp_rank: Optional[int] = None,
        tp_size: Optional[int] = None,
    ) -> None:
        super().__init__()
        self.tp_size = tp_size

        self.gate_up_proj = MergedColumnParallelLinear(
            hidden_size,
            [intermediate_size] * 2,
            bias=False,
            quant_config=quant_config,
            prefix=add_prefix("gate_up_proj", prefix),
            tp_rank=tp_rank,
            tp_size=tp_size,
        )
        self.down_proj = RowParallelLinear(
            intermediate_size,
            hidden_size,
            bias=False,
            quant_config=quant_config,
            reduce_results=reduce_results,
            prefix=add_prefix("down_proj", prefix),
            tp_rank=tp_rank,
            tp_size=tp_size,
        )
        if hidden_act != "silu":
            raise ValueError(
                f"Unsupported activation: {hidden_act}. "
                "Only silu is supported for now."
            )
        self.act_fn = SiluAndMul()

    def forward(
        self,
        x,
        forward_batch=None,
        should_allreduce_fusion: bool = False,
        use_reduce_scatter: bool = False,
        gemm_output_zero_allocator: BumpAllocator = None,
    ):
        if (self.tp_size == 1) and x.shape[0] == 0:
            return x

        if (
            gemm_output_zero_allocator is not None
            and x.shape[0] <= 256
            and self.gate_up_proj.weight.dtype == torch.uint8
        ):
            y = gemm_output_zero_allocator.allocate(
                x.shape[0] * self.gate_up_proj.output_size_per_partition
            ).view(x.shape[0], self.gate_up_proj.output_size_per_partition)
            x = (x, None, y)

        gate_up, _ = self.gate_up_proj(x)
        x = self.act_fn(gate_up)
        x, _ = self.down_proj(
            x, skip_all_reduce=should_allreduce_fusion or use_reduce_scatter
        )
        return x


class MoEGate(nn.Module):
    def __init__(
        self,
        config,
        quant_config,
        prefix: str = "",
        is_nextn: bool = False,
    ):
        super().__init__()
        self.is_nextn = is_nextn
        self.weight = nn.Parameter(
            torch.empty((config.n_routed_experts, config.hidden_size))
        )
        if config.topk_method == "noaux_tc":
            correction_bias_dtype = (
                torch.bfloat16
                if quant_config is not None
                and quant_config.get_name() == "modelopt_fp4"
                and should_use_flashinfer_trtllm_moe()
                else torch.float32
            )
            self.e_score_correction_bias = nn.Parameter(
                torch.empty((config.n_routed_experts), dtype=correction_bias_dtype)
            )
        else:
            self.e_score_correction_bias = None
        if _is_cpu and _is_cpu_amx_available:
            self.quant_method = PackWeightMethod(weight_names=["weight"])

    def forward(self, hidden_states, gemm_output_zero_allocator: BumpAllocator = None):
        if use_intel_amx_backend(self):
            return torch.ops.sgl_kernel.weight_packed_linear(
                hidden_states,
                self.weight,
                None,  # bias
                True,  # is_vnni
            )

        # NOTE: For some unknown reason, router_gemm seems degrade accept length.
        if (
            _is_cuda
            and hidden_states.shape[0] <= 16
            and hidden_states.shape[1] == 7168
            and (self.weight.shape[0] == 256 or self.weight.shape[0] == 384)
            and _device_sm >= 90
        ):
            # router gemm output float32
            logits = dsv3_router_gemm(
                hidden_states, self.weight, out_dtype=torch.float32
            )
        elif _use_aiter_gfx95 and hidden_states.shape[0] <= 256:
            logits = aiter_dsv3_router_gemm(
                hidden_states, self.weight, gemm_output_zero_allocator
            )
        else:
            logits = F.linear(hidden_states, self.weight, None)

        return logits


class DeepseekV2MoE(nn.Module):

    def __init__(
        self,
        config: PretrainedConfig,
        layer_id: int,
        quant_config: Optional[QuantizationConfig] = None,
        prefix: str = "",
        alt_stream: Optional[torch.cuda.Stream] = None,
        is_nextn: bool = False,
    ):
        super().__init__()
        self.tp_size = get_tensor_model_parallel_world_size()
        self.routed_scaling_factor = config.routed_scaling_factor
        self.n_shared_experts = config.n_shared_experts
        self.num_fused_shared_experts = (
            0
            if global_server_args_dict["disable_shared_experts_fusion"]
            else config.n_shared_experts
        )
        self.config = config
        self.layer_id = layer_id
        self.alt_stream = alt_stream

        if self.tp_size > config.n_routed_experts:
            raise ValueError(
                f"Tensor parallel size {self.tp_size} is greater than "
                f"the number of experts {config.n_routed_experts}."
            )

        if config.hidden_act != "silu":
            raise ValueError(
                f"Unsupported activation: {config.hidden_act}. "
                "Only silu is supported for now."
            )

        self.gate = MoEGate(
            config=config,
            quant_config=quant_config,
            prefix=add_prefix("gate", prefix),
            is_nextn=is_nextn,
        )

        self.experts = get_moe_impl_class(quant_config)(
            num_experts=config.n_routed_experts
            + self.num_fused_shared_experts
            + global_server_args_dict["ep_num_redundant_experts"],
            num_fused_shared_experts=self.num_fused_shared_experts,
            top_k=config.num_experts_per_tok + self.num_fused_shared_experts,
            hidden_size=config.hidden_size,
            intermediate_size=config.moe_intermediate_size,
            layer_id=self.layer_id,
            quant_config=quant_config,
            routed_scaling_factor=self.routed_scaling_factor,
            prefix=add_prefix("experts", prefix),
        )

        self.topk = TopK(
            top_k=config.num_experts_per_tok + self.num_fused_shared_experts,
            renormalize=config.norm_topk_prob,
            use_grouped_topk=True,
            num_expert_group=config.n_group,
            num_fused_shared_experts=self.num_fused_shared_experts,
            topk_group=config.topk_group,
            correction_bias=self.gate.e_score_correction_bias,
            quant_config=quant_config,
            routed_scaling_factor=self.routed_scaling_factor,
            apply_routed_scaling_factor_on_output=self.experts.should_fuse_routed_scaling_factor_in_topk(),
            # Some Fp4 MoE backends require the output format to be bypassed but the MTP layers are unquantized
            # and requires the output format to be standard. We use quant_config to determine the output format.
            output_format=TopKOutputFormat.STANDARD if quant_config is None else None,
        )

        self.shared_experts_is_int8 = False
        self.shared_experts_is_fp8 = False
        self.shared_experts_weight_block_size = None
        if config.n_shared_experts is not None and self.num_fused_shared_experts == 0:
            intermediate_size = config.moe_intermediate_size * config.n_shared_experts
            # disable tp for shared experts when enable deepep moe, or with fp4 allgather
            self.shared_experts = DeepseekV2MLP(
                hidden_size=config.hidden_size,
                intermediate_size=intermediate_size,
                hidden_act=config.hidden_act,
                quant_config=quant_config,
                reduce_results=False,
                prefix=add_prefix("shared_experts", prefix),
                **(
                    dict(tp_rank=0, tp_size=1)
                    if get_moe_a2a_backend().is_deepep()
                    or should_use_flashinfer_cutlass_moe_fp4_allgather()
                    else {}
                ),
            )
            is_packed_weight = hasattr(
                self.shared_experts.gate_up_proj.quant_method, "quant_config"
            ) and self.shared_experts.gate_up_proj.quant_method.quant_config.get_name() in {
                "awq",
                "awq_marlin",
                "moe_wna16",
            }
            self.shared_experts_is_int8 = (
                not is_packed_weight
                and self.shared_experts.gate_up_proj.weight.dtype == torch.int8
            )
            self.shared_experts_is_fp8 = (
                not is_packed_weight
                and self.shared_experts.gate_up_proj.weight.dtype == torch.float8_e4m3fn
            )
            if self.shared_experts_is_fp8:
                assert (
                    self.shared_experts.gate_up_proj.quant_method.quant_config.weight_block_size
                    == self.shared_experts.down_proj.quant_method.quant_config.weight_block_size
                )
                self.shared_experts_weight_block_size = (
                    self.shared_experts.gate_up_proj.quant_method.quant_config.weight_block_size
                )

        self.top_k = config.num_experts_per_tok

        if get_moe_a2a_backend().is_deepep():
            # TODO: we will support tp < ep in the future
            self.ep_size = get_moe_expert_parallel_world_size()
            self.num_experts = (
                config.n_routed_experts
                + global_server_args_dict["ep_num_redundant_experts"]
            )
            self.renormalize = config.norm_topk_prob
            self.topk_group = config.topk_group
            self.num_expert_group = config.n_group
            self.correction_bias = (
                self.gate.e_score_correction_bias.data
                if self.gate.e_score_correction_bias is not None
                else None
            )

            self.deepep_dispatcher = MaybeTboDeepEPDispatcher(
                group=parallel_state.get_tp_group().device_group,
                router_topk=self.top_k,
                permute_fusion=True,
                num_experts=self.num_experts,
                num_local_experts=config.n_routed_experts // self.tp_size,
                hidden_size=config.hidden_size,
                params_dtype=config.torch_dtype,
                deepep_mode=get_deepep_mode(),
                async_finish=True,
                return_recv_hook=True,
            )

        self._enable_deepep_moe = get_moe_a2a_backend().is_deepep()

    def get_moe_weights(self):
        return [
            x.data
            for name, x in self.experts.named_parameters()
            if name not in ["correction_bias"]
        ]

    def forward(
        self,
        hidden_states: torch.Tensor,
        forward_batch: Optional[ForwardBatch] = None,
        should_allreduce_fusion: bool = False,
        use_reduce_scatter: bool = False,
        gemm_output_zero_allocator: BumpAllocator = None,
    ) -> torch.Tensor:
        if not self._enable_deepep_moe:
            DUAL_STREAM_TOKEN_THRESHOLD = 1024
            if (
                self.alt_stream is not None
                and self.num_fused_shared_experts == 0
                and hidden_states.shape[0] > 0
                and hidden_states.shape[0] <= DUAL_STREAM_TOKEN_THRESHOLD
            ):
                return self.forward_normal_dual_stream(
                    hidden_states,
                    should_allreduce_fusion,
                    use_reduce_scatter,
                    gemm_output_zero_allocator,
                )
            else:
                return self.forward_normal(
                    hidden_states,
                    should_allreduce_fusion,
                    use_reduce_scatter,
                    gemm_output_zero_allocator,
                )
        else:
            return self.forward_deepep(hidden_states, forward_batch)

    def forward_normal_dual_stream(
        self,
        hidden_states: torch.Tensor,
        should_allreduce_fusion: bool = False,
        use_reduce_scatter: bool = False,
        gemm_output_zero_allocator: BumpAllocator = None,
    ) -> torch.Tensor:

        current_stream = torch.cuda.current_stream()
        self.alt_stream.wait_stream(current_stream)
        shared_output = self._forward_shared_experts(
            hidden_states, gemm_output_zero_allocator
        )

        with torch.cuda.stream(self.alt_stream):
            # router_logits: (num_tokens, n_experts)
            router_logits = self.gate(hidden_states, gemm_output_zero_allocator)
            topk_output = self.topk(hidden_states, router_logits)
            final_hidden_states = self.experts(hidden_states, topk_output)
            if not _is_cuda:
                final_hidden_states *= self.routed_scaling_factor

        current_stream.wait_stream(self.alt_stream)
        with use_symmetric_memory(parallel_state.get_tp_group()) as sm:
            final_hidden_states_out = torch.empty_like(final_hidden_states)

        torch.add(final_hidden_states, shared_output, out=final_hidden_states_out)
        final_hidden_states = final_hidden_states_out
        sm.tag(final_hidden_states)
        if (
            self.tp_size > 1
            and not should_allreduce_fusion
            and not use_reduce_scatter
            and not should_use_flashinfer_cutlass_moe_fp4_allgather()
        ):
            final_hidden_states = tensor_model_parallel_all_reduce(final_hidden_states)
        return final_hidden_states

    def forward_normal(
        self,
        hidden_states: torch.Tensor,
        should_allreduce_fusion: bool = False,
        use_reduce_scatter: bool = False,
        gemm_output_zero_allocator: BumpAllocator = None,
    ) -> torch.Tensor:
        if hasattr(self, "shared_experts") and use_intel_amx_backend(
            self.shared_experts.gate_up_proj
        ):
            return self.forward_cpu(hidden_states, should_allreduce_fusion)

        if hidden_states.shape[0] > 0:
            shared_output = self._forward_shared_experts(
                hidden_states, gemm_output_zero_allocator
            )
            # router_logits: (num_tokens, n_experts)
            router_logits = self.gate(hidden_states, gemm_output_zero_allocator)
            topk_output = self.topk(hidden_states, router_logits)
        else:
            shared_output = None
            topk_output = self.topk.empty_topk_output(hidden_states.device)

        final_hidden_states = self.experts(hidden_states, topk_output)
        if not _is_cuda and not _use_aiter:
            # fused in biased_grouped_topk so we can skip here
            final_hidden_states *= self.routed_scaling_factor
        if shared_output is not None:
            with use_symmetric_memory(parallel_state.get_tp_group()) as sm:
                final_hidden_states_out = torch.empty_like(final_hidden_states)
            torch.add(final_hidden_states, shared_output, out=final_hidden_states_out)
            final_hidden_states = final_hidden_states_out
            sm.tag(final_hidden_states)
        if (
            self.tp_size > 1
            and not should_allreduce_fusion
            and not use_reduce_scatter
            and not should_use_flashinfer_cutlass_moe_fp4_allgather()
        ):
            final_hidden_states = tensor_model_parallel_all_reduce(final_hidden_states)
        return final_hidden_states

    def forward_cpu(
        self,
        hidden_states: torch.Tensor,
        should_allreduce_fusion: bool = False,
    ) -> torch.Tensor:
        # router_logits: (num_tokens, n_experts)
        router_logits = self.gate(hidden_states)
        topk_output = self.topk(hidden_states, router_logits)
        fused_experts_out = self.experts(
            hidden_states=hidden_states, topk_output=topk_output
        )

        assert use_intel_amx_backend(
            self.shared_experts.gate_up_proj
        ) == use_intel_amx_backend(self.shared_experts.down_proj)
        # [Note] inplace should be False in fused_experts.
        # If inplace is True in fused_experts (self.experts), hidden_states will be changed after fused_experts
        # While hidden_states is still needed in shared_expert.
        final_hidden_states = torch.ops.sgl_kernel.shared_expert_cpu(
            hidden_states,
            self.shared_experts.gate_up_proj.weight,
            self.shared_experts.down_proj.weight,
            fused_experts_out,
            self.routed_scaling_factor,
            True,  # inplace
            self.shared_experts_is_int8,  # use_int8_w8a8
            self.shared_experts_is_fp8,  # use_fp8_w8a16
            (
                self.shared_experts.gate_up_proj.weight_scale
                if self.shared_experts_is_int8
                else (
                    self.shared_experts.gate_up_proj.weight_scale_inv
                    if self.shared_experts_is_fp8
                    else None
                )
            ),  # w1_scale
            (
                self.shared_experts.down_proj.weight_scale
                if self.shared_experts_is_int8
                else (
                    self.shared_experts.down_proj.weight_scale_inv
                    if self.shared_experts_is_fp8
                    else None
                )
            ),  # w2_scale
            (
                self.shared_experts_weight_block_size
                if self.shared_experts_is_fp8
                else None
            ),  # block_size
            None,  # a1_scale
            None,  # a2_scale
            True,  # is_vnni
        )
        if self.tp_size > 1 and not should_allreduce_fusion:
            final_hidden_states = tensor_model_parallel_all_reduce(final_hidden_states)
        return final_hidden_states

    def forward_deepep(
        self, hidden_states: torch.Tensor, forward_batch: ForwardBatch
    ) -> torch.Tensor:
        shared_output = None
        if hidden_states.shape[0] > 0:
            # router_logits: (num_tokens, n_experts)
            router_logits = self.gate(hidden_states)
            shared_output = self._forward_shared_experts(hidden_states)
            topk_weights, topk_idx, _ = self.topk(
                hidden_states,
                router_logits,
                num_token_non_padded=forward_batch.num_token_non_padded,
                expert_location_dispatch_info=ExpertLocationDispatchInfo.init_new(
                    layer_id=self.layer_id,
                ),
            )
        else:
            topk_weights, topk_idx, _ = self.topk.empty_topk_output(
                hidden_states.device
            )

        final_hidden_states = self.experts(
            hidden_states=hidden_states,
            topk_idx=topk_idx,
            topk_weights=topk_weights,
            forward_batch=forward_batch,
        )

        if shared_output is not None:
            x = shared_output
            if self.experts.should_fuse_routed_scaling_factor_in_topk():
                x.add_(final_hidden_states)
            else:
                x.add_(final_hidden_states, alpha=self.routed_scaling_factor)
            final_hidden_states = x
        else:
            if not self.experts.should_fuse_routed_scaling_factor_in_topk():
                final_hidden_states *= self.routed_scaling_factor

        return final_hidden_states

    def _forward_shared_experts(
        self, hidden_states, gemm_output_zero_allocator: BumpAllocator = None
    ):
        if self.num_fused_shared_experts == 0:
            return self.shared_experts(
                hidden_states, gemm_output_zero_allocator=gemm_output_zero_allocator
            )
        else:
            return None

    def op_gate(self, state):
        if is_non_idle_and_non_empty(
            state.forward_batch.forward_mode, state.hidden_states_mlp_input
        ):
            # router_logits: (num_tokens, n_experts)
            state.router_logits = self.gate(state.hidden_states_mlp_input)
        else:
            state.router_logits = None

    def op_shared_experts(self, state):
        hidden_states_mlp_input = state.pop("hidden_states_mlp_input")
        if (self.num_fused_shared_experts == 0) and is_non_idle_and_non_empty(
            state.forward_batch.forward_mode, hidden_states_mlp_input
        ):
            state.shared_output = self.shared_experts(hidden_states_mlp_input)
        else:
            state.shared_output = None

    def op_select_experts(self, state):
        router_logits = state.pop("router_logits")
        hidden_states = state.hidden_states_mlp_input

        if router_logits is not None:
            with get_global_expert_distribution_recorder().with_current_layer(
                self.layer_id
            ):
                state.topk_weights_local, state.topk_idx_local, _ = self.topk(
                    hidden_states=hidden_states,
                    router_logits=router_logits,
                    num_token_non_padded=state.forward_batch.num_token_non_padded,
                    expert_location_dispatch_info=ExpertLocationDispatchInfo.init_new(
                        layer_id=self.layer_id,
                    ),
                )
        else:
            state.topk_idx_local = torch.full(
                (0, self.top_k), -1, dtype=torch.int, device=hidden_states.device
            )
            state.topk_weights_local = torch.empty(
                (0, self.top_k), dtype=torch.float32, device=hidden_states.device
            )

    def op_dispatch_a(self, state):
        if self.ep_size > 1:
            self.experts.deepep_dispatcher.dispatch_a(
                hidden_states=state.hidden_states_mlp_input,
                topk_idx=state.pop("topk_idx_local"),
                topk_weights=state.pop("topk_weights_local"),
                forward_batch=state.forward_batch,
                tbo_subbatch_index=state.get("tbo_subbatch_index"),
            )

    def op_dispatch_b(self, state):
        if self.ep_size > 1:
            with get_global_expert_distribution_recorder().with_current_layer(
                self.layer_id
            ):
                state.dispatch_output = self.experts.deepep_dispatcher.dispatch_b(
                    tbo_subbatch_index=state.get("tbo_subbatch_index"),
                )

    def op_experts(self, state):
        state.hidden_states_experts_output = self.experts.moe_impl(
            dispatch_output=state.dispatch_output,
        )

    def op_combine_a(self, state):
        if self.ep_size > 1:
            self.experts.deepep_dispatcher.combine_a(
                hidden_states=state.pop("hidden_states_experts_output"),
                topk_idx=state.dispatch_output.topk_idx,
                topk_weights=state.dispatch_output.topk_weights,
                forward_batch=state.forward_batch,
                tbo_subbatch_index=state.get("tbo_subbatch_index"),
            )
            state.pop("dispatch_output")

    def op_combine_b(self, state):
        if self.ep_size > 1:
            state.hidden_states_after_combine = (
                self.experts.deepep_dispatcher.combine_b(
                    tbo_subbatch_index=state.get("tbo_subbatch_index"),
                )
            )

    def op_output(self, state):
        final_hidden_states = state.pop("hidden_states_after_combine")

        if (shared_output := state.pop("shared_output")) is not None:
            x = shared_output
            x.add_(final_hidden_states, alpha=self.routed_scaling_factor)
            final_hidden_states = x
        else:
            final_hidden_states *= self.routed_scaling_factor

        state.hidden_states_mlp_output = final_hidden_states


def yarn_get_mscale(scale: float = 1, mscale: float = 1) -> float:
    import math

    if scale <= 1:
        return 1.0
    return 0.1 * mscale * math.log(scale) + 1.0


class DeepseekV2AttentionMLA(nn.Module):

    def __init__(
        self,
        config: PretrainedConfig,
        hidden_size: int,
        num_heads: int,
        qk_nope_head_dim: int,
        qk_rope_head_dim: int,
        v_head_dim: int,
        q_lora_rank: int,
        kv_lora_rank: int,
        rope_theta: float = 10000,
        rope_scaling: Optional[Dict[str, Any]] = None,
        max_position_embeddings: int = 8192,
        quant_config: Optional[QuantizationConfig] = None,
        reduce_results: bool = True,
        layer_id: int = None,
        prefix: str = "",
        alt_stream: Optional[torch.cuda.Stream] = None,
    ) -> None:
        super().__init__()
        self.layer_id = layer_id
        self.hidden_size = hidden_size
        self.qk_nope_head_dim = qk_nope_head_dim
        self.qk_rope_head_dim = qk_rope_head_dim
        self.qk_head_dim = qk_nope_head_dim + qk_rope_head_dim
        self.v_head_dim = v_head_dim
        self.q_lora_rank = q_lora_rank
        self.kv_lora_rank = kv_lora_rank
        attn_tp_rank = get_attention_tp_rank()
        attn_tp_size = get_attention_tp_size()

        self.num_heads = num_heads
        assert num_heads % attn_tp_size == 0
        self.num_local_heads = num_heads // attn_tp_size
        self.scaling = self.qk_head_dim**-0.5
        self.rope_theta = rope_theta
        self.max_position_embeddings = max_position_embeddings

        # NOTE modification to rope_scaling must be done early enough, b/c e.g. Indexer needs it
        if rope_scaling:
            rope_scaling["rope_type"] = "deepseek_yarn"

        # For tensor parallel attention
        if self.q_lora_rank is not None:
            self.fused_qkv_a_proj_with_mqa = ReplicatedLinear(
                self.hidden_size,
                self.q_lora_rank + self.kv_lora_rank + self.qk_rope_head_dim,
                bias=False,
                quant_config=quant_config,
                prefix=add_prefix("fused_qkv_a_proj_with_mqa", prefix),
            )
            self.q_a_layernorm = RMSNorm(self.q_lora_rank, eps=config.rms_norm_eps)
            self.q_b_proj = ColumnParallelLinear(
                q_lora_rank,
                self.num_heads * self.qk_head_dim,
                bias=False,
                quant_config=quant_config,
                prefix=add_prefix("q_b_proj", prefix),
                tp_rank=attn_tp_rank,
                tp_size=attn_tp_size,
            )
        else:
            self.q_proj = ColumnParallelLinear(
                self.hidden_size,
                self.num_heads * self.qk_head_dim,
                bias=False,
                quant_config=quant_config,
                prefix=add_prefix("q_proj", prefix),
                tp_rank=attn_tp_rank,
                tp_size=attn_tp_size,
            )
            self.kv_a_proj_with_mqa = ReplicatedLinear(
                self.hidden_size,
                self.kv_lora_rank + self.qk_rope_head_dim,
                bias=False,
                quant_config=quant_config,
                prefix=add_prefix("kv_a_proj_with_mqa", prefix),
            )

        self.use_nsa = is_deepseek_nsa(config)
        if self.use_nsa:
            self.indexer = Indexer(
                hidden_size=hidden_size,
                index_n_heads=get_nsa_index_n_heads(config),
                index_head_dim=get_nsa_index_head_dim(config),
                rope_head_dim=qk_rope_head_dim,
                index_topk=get_nsa_index_topk(config),
                q_lora_rank=q_lora_rank,
                max_position_embeddings=max_position_embeddings,
                rope_theta=rope_theta,
                scale_fmt="ue8m0",
                block_size=128,
                rope_scaling=rope_scaling,
                prefix=add_prefix("indexer", prefix),
                quant_config=quant_config,
                layer_id=layer_id,
                alt_stream=alt_stream,
            )

        self.kv_b_proj = ColumnParallelLinear(
            self.kv_lora_rank,
            self.num_heads * (self.qk_nope_head_dim + self.v_head_dim),
            bias=False,
            quant_config=quant_config,
            prefix=add_prefix("kv_b_proj", prefix),
            tp_rank=attn_tp_rank,
            tp_size=attn_tp_size,
        )
        # O projection.
        self.o_proj = RowParallelLinear(
            self.num_heads * self.v_head_dim,
            self.hidden_size,
            bias=False,
            quant_config=quant_config,
            reduce_results=reduce_results,
            prefix=add_prefix("o_proj", prefix),
            tp_rank=attn_tp_rank,
            tp_size=attn_tp_size,
        )
        self.kv_a_layernorm = RMSNorm(self.kv_lora_rank, eps=config.rms_norm_eps)

        self.rotary_emb = get_rope_wrapper(
            qk_rope_head_dim,
            rotary_dim=qk_rope_head_dim,
            max_position=max_position_embeddings,
            base=rope_theta,
            rope_scaling=rope_scaling,
            is_neox_style=False,
            device=global_server_args_dict["device"],
        )

        if rope_scaling:
            mscale_all_dim = rope_scaling.get("mscale_all_dim", False)
            scaling_factor = rope_scaling["factor"]
            mscale = yarn_get_mscale(scaling_factor, float(mscale_all_dim))
            self.scaling = self.scaling * mscale * mscale
        else:
            self.rotary_emb.forward = self.rotary_emb.forward_native

        self.attn_mqa = RadixAttention(
            self.num_local_heads,
            self.kv_lora_rank + self.qk_rope_head_dim,
            self.scaling,
            num_kv_heads=1,
            layer_id=layer_id,
            v_head_dim=self.kv_lora_rank,
            quant_config=quant_config,
            prefix=add_prefix("attn_mqa", prefix),
        )

        self.attn_mha = RadixAttention(
            self.num_local_heads,
            self.qk_nope_head_dim + self.qk_rope_head_dim,
            self.scaling,
            num_kv_heads=self.num_local_heads,
            layer_id=layer_id,
            v_head_dim=self.v_head_dim,
            quant_config=quant_config,
            prefix=add_prefix("attn_mha", prefix),
        )

        self.alt_stream = alt_stream
        self.attn_mha.kv_b_proj = None

        self.w_kc = None
        self.w_vc = None
        self.w_scale = 1.0

        self.w_scale_k = None
        self.w_scale_v = None
        self.use_deep_gemm_bmm = False

        self.flashinfer_mla_disable_ragged = global_server_args_dict[
            "flashinfer_mla_disable_ragged"
        ]
        self.disable_chunked_prefix_cache = global_server_args_dict[
            "disable_chunked_prefix_cache"
        ]

        self.current_attention_backend = (
            None  # Attention backend used by current forward batch
        )
        self.rocm_fused_decode_mla = get_bool_env_var(
            "SGLANG_ROCM_FUSED_DECODE_MLA", "false"
        )

        if self.use_nsa and NSA_KV_CACHE_STORE_FP8:
            # MLA + prefill is not supported yet, thus we always use MHA_CHUNKED_KV
            self.chunked_prefix_cache_threshold = 1
        else:
            # TODO: Design a finer way to determine the threshold
            self.chunked_prefix_cache_threshold = get_int_env_var(
                "SGL_CHUNKED_PREFIX_CACHE_THRESHOLD", 8192
            )

        # If we have self.fused_qkv_a_proj_with_mqa and we're running on CPU, we will choose the torch.ops.sgl_kernel.qkv_proj_with_rope_fused_weight kernel
        # which requires self.w_kc and self.w_vc to be packed.
        # If not, we will use torch.bmm and weight shouldn't be packed in this case
        has_fused_proj = hasattr(self, "fused_qkv_a_proj_with_mqa")
        if has_fused_proj and _is_cpu and _is_cpu_amx_available:
            self.quant_method = PackWeightMethod(
                weight_names=["w_kc", "w_vc"], transpose_dims=[[1, 2], [1, 2]]
            )

        is_packed_weight = (
            has_fused_proj
            and hasattr(self.fused_qkv_a_proj_with_mqa.quant_method, "quant_config")
            and self.fused_qkv_a_proj_with_mqa.quant_method.quant_config.get_name()
            in {"awq", "awq_marlin", "moe_wna16"}
        )
        self.use_min_latency_fused_a_gemm = (
            has_fused_proj
            and not is_packed_weight
            and self.fused_qkv_a_proj_with_mqa.weight.dtype == torch.bfloat16
            and self.fused_qkv_a_proj_with_mqa.weight.shape[0] == 2112
            and self.fused_qkv_a_proj_with_mqa.weight.shape[1] == 7168
            and _is_cuda
            and _device_sm >= 90
        )

        self.qkv_proj_with_rope_is_int8 = (
            has_fused_proj
            and not is_packed_weight
            and self.fused_qkv_a_proj_with_mqa.weight.dtype == torch.int8
        )
        self.qkv_proj_with_rope_is_fp8 = (
            has_fused_proj
            and not is_packed_weight
            and self.fused_qkv_a_proj_with_mqa.weight.dtype == torch.float8_e4m3fn
        )

        self.weight_block_size = None
        if self.qkv_proj_with_rope_is_fp8 and _is_cpu and _is_cpu_amx_available:
            assert getattr(
                self.fused_qkv_a_proj_with_mqa.quant_method, "block_quant", False
            ) == getattr(self.q_b_proj.quant_method, "block_quant", False)
            use_block_quant = getattr(
                self.fused_qkv_a_proj_with_mqa.quant_method, "block_quant", False
            )

            if use_block_quant:
                assert (
                    self.fused_qkv_a_proj_with_mqa.quant_method.quant_config.weight_block_size
                    == self.q_b_proj.quant_method.quant_config.weight_block_size
                )
                self.weight_block_size = (
                    self.fused_qkv_a_proj_with_mqa.quant_method.quant_config.weight_block_size
                )
        self.is_mla_preprocess_enabled = is_mla_preprocess_enabled()
        if self.is_mla_preprocess_enabled:
            assert (
<<<<<<< HEAD
                quant_config.get_name() == "w8a8_int8"
            ), "MLA Preprocess only works with W8A8Int8"
=======
                quant_config is None or quant_config.get_name() == "w8a8_int8"
            ), "MLA Preprocess only works with Unquant or W8A8Int8"
>>>>>>> 605beeec
            self.mla_preprocess = None

    def dispatch_attn_forward_method(
        self, forward_batch: ForwardBatch
    ) -> AttnForwardMethod:
        # Determine attention backend used by current forward batch
        if forward_batch.forward_mode.is_decode_or_idle():
            attention_backend = global_server_args_dict["decode_attention_backend"]
        elif (
            forward_batch.forward_mode.is_target_verify()
            or forward_batch.forward_mode.is_draft_extend()
        ):
            # Use the specified backend for speculative operations (both verify and draft extend)
            if global_server_args_dict["speculative_attention_mode"] == "decode":
                attention_backend = global_server_args_dict["decode_attention_backend"]
            else:  # default to prefill
                attention_backend = global_server_args_dict["prefill_attention_backend"]
        else:
            attention_backend = global_server_args_dict["prefill_attention_backend"]
        self.current_attention_backend = attention_backend

        handler = BackendRegistry.get_handler(attention_backend)
        return handler(self, forward_batch)

    def op_prepare(self, state):
        state.attn_intermediate_state = self.forward_prepare(
            positions=state.positions,
            hidden_states=state.pop("hidden_states_after_comm_pre_attn"),
            forward_batch=state.forward_batch,
            zero_allocator=state.zero_allocator,
        )

    def op_core(self, state):
        state.hidden_states_after_attn = self.forward_core(
            state.pop("attn_intermediate_state")
        )

    def forward(
        self,
        positions: torch.Tensor,
        hidden_states: torch.Tensor,
        forward_batch: ForwardBatch,
        zero_allocator: BumpAllocator,
    ):
        s = self.forward_prepare(
            positions=positions,
            hidden_states=hidden_states,
            forward_batch=forward_batch,
            zero_allocator=zero_allocator,
        )
        return self.forward_core(s)

    def forward_prepare(
        self,
        positions: torch.Tensor,
        hidden_states: torch.Tensor,
        forward_batch: ForwardBatch,
        zero_allocator: BumpAllocator,
    ):
        if self.attn_mha.kv_b_proj is None:
            self.attn_mha.kv_b_proj = self.kv_b_proj

        # when hidden_states is a tuple of tensors, the tuple will include quantized weight and scale tensor
        if isinstance(hidden_states, tuple):
            if hidden_states[0].shape[0] == 0:
                assert (
                    not self.o_proj.reduce_results
                ), "short-circuiting allreduce will lead to hangs"
                return hidden_states[0]
        else:
            if hidden_states.shape[0] == 0:
                assert (
                    not self.o_proj.reduce_results
                ), "short-circuiting allreduce will lead to hangs"
                return hidden_states, None, forward_batch, None

        attn_forward_method = self.dispatch_attn_forward_method(forward_batch)
        if attn_forward_method == AttnForwardMethod.MHA:
            inner_state = self.forward_normal_prepare(
                positions, hidden_states, forward_batch, zero_allocator
            )
        elif attn_forward_method == AttnForwardMethod.MHA_CHUNKED_KV:
            inner_state = self.forward_normal_chunked_kv_prepare(
                positions, hidden_states, forward_batch, zero_allocator
            )
        elif attn_forward_method == AttnForwardMethod.MLA:
            if not self.is_mla_preprocess_enabled:
                inner_state = self.forward_absorb_prepare(
                    positions, hidden_states, forward_batch, zero_allocator
                )
            else:
                # TODO(iforgetmyname): to be separated as a standalone func
                if self.mla_preprocess is None:
                    self.mla_preprocess = NPUFusedMLAPreprocess(
                        self.fused_qkv_a_proj_with_mqa,
                        self.q_a_layernorm,
                        self.kv_a_layernorm,
                        self.q_b_proj,
                        self.w_kc,
                        self.rotary_emb,
                        self.layer_id,
                        self.num_local_heads,
                        self.qk_nope_head_dim,
                        self.qk_rope_head_dim,
                    )
                inner_state = self.mla_preprocess.forward(
                    positions, hidden_states, forward_batch, zero_allocator
                )
<<<<<<< HEAD
=======
        elif attn_forward_method == AttnForwardMethod.NPU_MLA_SPARSE:
            inner_state = self.forward_npu_sparse_prepare(
                positions, hidden_states, forward_batch, zero_allocator
            )
>>>>>>> 605beeec
        elif attn_forward_method == AttnForwardMethod.MLA_FUSED_ROPE:
            inner_state = self.forward_absorb_fused_mla_rope_prepare(
                positions, hidden_states, forward_batch, zero_allocator
            )
        elif attn_forward_method == AttnForwardMethod.MLA_FUSED_ROPE_CPU:
            inner_state = self.forward_absorb_fused_mla_rope_cpu_prepare(
                positions, hidden_states, forward_batch, zero_allocator
            )
        else:
            raise NotImplementedError
        return None, attn_forward_method, forward_batch, inner_state

    def forward_core(self, intermediate_state):
        hidden_states, attn_forward_method, forward_batch, inner_state = (
            intermediate_state
        )
        if inner_state is None:
            return hidden_states

        if attn_forward_method == AttnForwardMethod.MHA:
            return self.forward_normal_core(*inner_state)
        elif attn_forward_method == AttnForwardMethod.MHA_CHUNKED_KV:
            return self.forward_normal_chunked_kv_core(*inner_state)
        elif attn_forward_method == AttnForwardMethod.MLA:
            return self.forward_absorb_core(*inner_state)
        elif attn_forward_method == AttnForwardMethod.NPU_MLA_SPARSE:
            return self.forward_npu_sparse_core(*inner_state)
        elif attn_forward_method == AttnForwardMethod.MLA_FUSED_ROPE:
            return self.forward_absorb_fused_mla_rope_core(*inner_state)
        elif attn_forward_method == AttnForwardMethod.MLA_FUSED_ROPE_CPU:
            return self.forward_absorb_fused_mla_rope_cpu_core(*inner_state)
        else:
            raise NotImplementedError

    def forward_normal_prepare(
        self,
        positions: torch.Tensor,
        hidden_states: torch.Tensor,
        forward_batch: ForwardBatch,
        zero_allocator: BumpAllocator,
    ):
        if self.q_lora_rank is not None:
            q, latent_cache = self.fused_qkv_a_proj_with_mqa(hidden_states)[0].split(
                [self.q_lora_rank, self.kv_lora_rank + self.qk_rope_head_dim], dim=-1
            )
            q = self.q_a_layernorm(q)
            q = self.q_b_proj(q)[0].view(-1, self.num_local_heads, self.qk_head_dim)
        else:
            q = self.q_proj(hidden_states)[0].view(
                -1, self.num_local_heads, self.qk_head_dim
            )
            latent_cache = self.kv_a_proj_with_mqa(hidden_states)[0]

        _, q_pe = q.split([self.qk_nope_head_dim, self.qk_rope_head_dim], dim=-1)
        kv_a, _ = latent_cache.split([self.kv_lora_rank, self.qk_rope_head_dim], dim=-1)
        latent_cache = latent_cache.unsqueeze(1)
        kv_a = self.kv_a_layernorm(kv_a)
        kv = self.kv_b_proj(kv_a)[0]
        kv = kv.view(-1, self.num_local_heads, self.qk_nope_head_dim + self.v_head_dim)
        k_nope = kv[..., : self.qk_nope_head_dim]
        v = kv[..., self.qk_nope_head_dim :]
        k_pe = latent_cache[:, :, self.kv_lora_rank :]
        q_pe, k_pe = self.rotary_emb(positions, q_pe, k_pe)
        q[..., self.qk_nope_head_dim :] = q_pe
        k = torch.empty_like(q)

        # Temporary for DeepSeek V3/R1 only, but can generalize if needed
        if (
            _is_cuda
            and (self.num_local_heads == 128)
            and (self.qk_nope_head_dim == 128)
            and (self.qk_rope_head_dim == 64)
        ):
            concat_mla_k(k=k, k_nope=k_nope, k_rope=k_pe)
        else:
            k[..., : self.qk_nope_head_dim] = k_nope
            k[..., self.qk_nope_head_dim :] = k_pe

        if not _is_npu:
            latent_cache[:, :, : self.kv_lora_rank] = kv_a.unsqueeze(1)
            latent_cache[:, :, self.kv_lora_rank :] = k_pe

            # Save latent cache
            forward_batch.token_to_kv_pool.set_kv_buffer(
                self.attn_mha, forward_batch.out_cache_loc, latent_cache, None
            )
        else:
            # To reduce a time-costing split operation
            forward_batch.token_to_kv_pool.set_kv_buffer(
                self.attn_mha, forward_batch.out_cache_loc, kv_a.unsqueeze(1), k_pe
            )

        return q, k, v, forward_batch

    def forward_normal_core(self, q, k, v, forward_batch):
        attn_output = self.attn_mha(q, k, v, forward_batch, save_kv_cache=False)
        attn_output = attn_output.reshape(-1, self.num_local_heads * self.v_head_dim)
        output, _ = self.o_proj(attn_output)
        return output

    def _fuse_rope_for_trtllm_mla(self, forward_batch: ForwardBatch) -> bool:
        """
        Check if we should skip rope and do fused rope+quantize for TRTLLM MLA decode in fp8_e4m3 path.
        """
        return (
            self.current_attention_backend == "trtllm_mla"
            and forward_batch.forward_mode.is_decode_or_idle()
            and forward_batch.attn_backend.data_type == torch.float8_e4m3fn
        )

    def forward_absorb_prepare(
        self,
        positions: torch.Tensor,
        hidden_states: torch.Tensor,
        forward_batch: ForwardBatch,
        zero_allocator: BumpAllocator,
    ):
        from sglang.srt.model_executor.cuda_graph_runner import get_is_capture_mode

        q_lora = None
        if self.q_lora_rank is not None:
            if (
                (not isinstance(hidden_states, tuple))
                and hidden_states.shape[0] <= 16
                and self.use_min_latency_fused_a_gemm
            ):
                fused_qkv_a_proj_out = dsv3_fused_a_gemm(
                    hidden_states, self.fused_qkv_a_proj_with_mqa.weight.T
                )
            else:
                fused_qkv_a_proj_out = self.fused_qkv_a_proj_with_mqa(hidden_states)[0]
            q, latent_cache = fused_qkv_a_proj_out.split(
                [self.q_lora_rank, self.kv_lora_rank + self.qk_rope_head_dim], dim=-1
            )
            k_nope = latent_cache[..., : self.kv_lora_rank]

            # overlap qk norm
            if self.alt_stream is not None and get_is_capture_mode():
                current_stream = torch.cuda.current_stream()
                self.alt_stream.wait_stream(current_stream)
                q = self.q_a_layernorm(q)
                with torch.cuda.stream(self.alt_stream):
                    k_nope = self.kv_a_layernorm(k_nope)
                current_stream.wait_stream(self.alt_stream)
            else:
                if _use_aiter_gfx95 and self.q_b_proj.weight.dtype == torch.uint8:
                    q, k_nope = fused_rms_mxfp4_quant(
                        q,
                        self.q_a_layernorm.weight,
                        self.q_a_layernorm.variance_epsilon,
                        k_nope,
                        self.kv_a_layernorm.weight,
                        self.kv_a_layernorm.variance_epsilon,
                    )
                else:
                    q = self.q_a_layernorm(q)
                    k_nope = self.kv_a_layernorm(k_nope)

            # q_lora needed by indexer
            if self.use_nsa:
                q_lora = q

            k_nope = k_nope.unsqueeze(1)
            q = self.q_b_proj(q)[0].view(-1, self.num_local_heads, self.qk_head_dim)
        else:
            q = self.q_proj(hidden_states)[0].view(
                -1, self.num_local_heads, self.qk_head_dim
            )
            latent_cache = self.kv_a_proj_with_mqa(hidden_states)[0]
            k_nope = latent_cache[..., : self.kv_lora_rank]
            k_nope = self.kv_a_layernorm(k_nope).unsqueeze(1)

        q_nope, q_pe = q.split([self.qk_nope_head_dim, self.qk_rope_head_dim], dim=-1)
        k_pe = latent_cache[..., self.kv_lora_rank :].unsqueeze(1)

        if self.use_deep_gemm_bmm:
            q_nope_val, q_nope_scale, masked_m, expected_m, aligned_m = (
                per_token_group_quant_mla_deep_gemm_masked_fp8(q_nope.transpose(0, 1))
            )
            q_nope_out = q_nope.new_empty(
                (self.num_local_heads, aligned_m, self.kv_lora_rank)
            )
            deep_gemm_wrapper.grouped_gemm_nt_f8f8bf16_masked(
                (q_nope_val, q_nope_scale),
                (self.w_kc, self.w_scale_k),
                q_nope_out,
                masked_m,
                expected_m,
            )
            q_nope_out = q_nope_out[:, :expected_m, :]
        elif _is_hip:
            # TODO(haishaw): add bmm_fp8 to ROCm
            if _use_aiter_gfx95 and self.w_kc.dtype == torch.uint8:
                x = q_nope.transpose(0, 1)
                q_nope_out = torch.empty(
                    x.shape[0],
                    x.shape[1],
                    self.w_kc.shape[2],
                    device=x.device,
                    dtype=torch.bfloat16,
                )
                batched_gemm_afp4wfp4_pre_quant(
                    x,
                    self.w_kc.transpose(-2, -1),
                    self.w_scale_k.transpose(-2, -1),
                    torch.bfloat16,
                    q_nope_out,
                )
            else:
                q_nope_out = torch.bmm(
                    q_nope.to(torch.bfloat16).transpose(0, 1),
                    self.w_kc.to(torch.bfloat16) * self.w_scale,
                )
        elif self.w_kc.dtype == torch.float8_e4m3fn:
            q_nope_val, q_nope_scale = per_tensor_quant_mla_fp8(
                q_nope.transpose(0, 1),
                zero_allocator.allocate(1),
            )
            q_nope_out = bmm_fp8(
                q_nope_val, self.w_kc, q_nope_scale, self.w_scale, torch.bfloat16
            )
        else:
            q_nope_out = torch.bmm(q_nope.transpose(0, 1), self.w_kc)

        q_nope_out = q_nope_out.transpose(0, 1)

        if not self._fuse_rope_for_trtllm_mla(forward_batch) and (
            not _use_aiter or not _is_gfx95_supported
        ):
            q_pe, k_pe = self.rotary_emb(positions, q_pe, k_pe)

        topk_indices = None
        if q_lora is not None:
            topk_indices = self.indexer(
                x=hidden_states,
                q_lora=q_lora,
                positions=positions,
                forward_batch=forward_batch,
                layer_id=self.layer_id,
            )

        return (
            q_pe,
            k_pe,
            q_nope_out,
            k_nope,
            forward_batch,
            zero_allocator,
            positions,
            topk_indices,
        )

    def forward_absorb_core(
        self,
        q_pe,
        k_pe,
        q_nope_out,
        k_nope,
        forward_batch,
        zero_allocator,
        positions,
        topk_indices,
    ):
        if self.current_attention_backend in FORWARD_ABSORB_CORE_ATTENTION_BACKENDS:
            extra_args = {}
            if self._fuse_rope_for_trtllm_mla(forward_batch):
                extra_args = {
                    "cos_sin_cache": self.rotary_emb.cos_sin_cache,
                    "is_neox": self.rotary_emb.is_neox_style,
                }

            attn_output = self.attn_mqa(
                q_nope_out,
                k_nope,
                k_nope,
                forward_batch,
                q_rope=q_pe,
                k_rope=k_pe,
                **extra_args,
                **(dict(topk_indices=topk_indices) if topk_indices is not None else {}),
            )
        else:
            if _use_aiter_gfx95:
                cos = self.rotary_emb.cos_cache
                sin = self.rotary_emb.sin_cache
                q, k = fused_qk_rope_cat(
                    q_nope_out,
                    q_pe,
                    k_nope,
                    k_pe,
                    positions,
                    cos,
                    sin,
                    self.rotary_emb.is_neox_style,
                )
            else:
                q = torch.cat([q_nope_out, q_pe], dim=-1)
                k = torch.cat([k_nope, k_pe], dim=-1)

            attn_output = self.attn_mqa(
                q,
                k,
                k_nope,
                forward_batch,
                **(dict(topk_indices=topk_indices) if topk_indices is not None else {}),
            )
        attn_output = attn_output.view(-1, self.num_local_heads, self.kv_lora_rank)

        if self.use_deep_gemm_bmm:
            attn_output_val, attn_output_scale, masked_m, expected_m, aligned_m = (
                per_token_group_quant_mla_deep_gemm_masked_fp8(
                    attn_output.transpose(0, 1)
                )
            )
            attn_bmm_output = attn_output.new_empty(
                (self.num_local_heads, aligned_m, self.v_head_dim)
            )
            deep_gemm_wrapper.grouped_gemm_nt_f8f8bf16_masked(
                (attn_output_val, attn_output_scale),
                (self.w_vc, self.w_scale_v),
                attn_bmm_output,
                masked_m,
                expected_m,
            )
            attn_bmm_output = (
                attn_bmm_output[:, :expected_m, :].transpose(0, 1).flatten(1, 2)
            )
        elif _is_hip:
            # TODO(haishaw): add bmm_fp8 to ROCm
            if _use_aiter_gfx95 and self.w_vc.dtype == torch.uint8:
                x = attn_output.transpose(0, 1)
                attn_bmm_output = torch.empty(
                    x.shape[0],
                    x.shape[1],
                    self.w_vc.shape[2],
                    device=x.device,
                    dtype=torch.bfloat16,
                )
                batched_gemm_afp4wfp4_pre_quant(
                    x,
                    self.w_vc.transpose(-2, -1),
                    self.w_scale_v.transpose(-2, -1),
                    torch.bfloat16,
                    attn_bmm_output,
                )
            else:
                attn_bmm_output = torch.bmm(
                    attn_output.to(torch.bfloat16).transpose(0, 1),
                    self.w_vc.to(torch.bfloat16) * self.w_scale,
                )

            if self.o_proj.weight.dtype == torch.uint8:
                attn_bmm_output = attn_bmm_output.transpose(0, 1)
                attn_bmm_output = fused_flatten_mxfp4_quant(attn_bmm_output)
            else:
                attn_bmm_output = attn_bmm_output.transpose(0, 1).flatten(1, 2)

        elif self.w_vc.dtype == torch.float8_e4m3fn:
            attn_output_val, attn_output_scale = per_tensor_quant_mla_fp8(
                attn_output.transpose(0, 1),
                zero_allocator.allocate(1),
            )
            attn_bmm_output = bmm_fp8(
                attn_output_val,
                self.w_vc,
                attn_output_scale,
                self.w_scale,
                torch.bfloat16,
            )
            attn_bmm_output = attn_bmm_output.transpose(0, 1).flatten(1, 2)
        else:
            attn_bmm_output = torch.empty(
                (attn_output.shape[0], self.num_local_heads * self.v_head_dim),
                dtype=attn_output.dtype,
                device=attn_output.device,
            )
            torch.bmm(
                attn_output.transpose(0, 1),
                self.w_vc,
                out=attn_bmm_output.view(
                    -1, self.num_local_heads, self.v_head_dim
                ).transpose(0, 1),
            )
        output, _ = self.o_proj(attn_bmm_output)

        return output

    def forward_npu_sparse_prepare(
        self,
        positions: torch.Tensor,
        hidden_states: torch.Tensor,
        forward_batch: ForwardBatch,
        zero_allocator: BumpAllocator,
    ):
        """
        Reuse `self.q_lora_rank is not None` branch from forward_absorb_prepare
        """
        if self.is_mla_preprocess_enabled and forward_batch.forward_mode.is_decode():
            if self.mla_preprocess is None:
                self.mla_preprocess = NPUFusedMLAPreprocess(
                    self.fused_qkv_a_proj_with_mqa,
                    self.q_a_layernorm,
                    self.kv_a_layernorm,
                    self.q_b_proj,
                    self.w_kc,
                    self.rotary_emb,
                    self.layer_id,
                    self.num_local_heads,
                    self.qk_nope_head_dim,
                    self.qk_rope_head_dim,
                )
            (
                q_pe,
                k_pe,
                q_nope_out,
                k_nope,
                forward_batch,
                zero_allocator,
                positions,
            ) = self.mla_preprocess.forward(
                positions, hidden_states, forward_batch, zero_allocator
            )

            fused_qkv_a_proj_out = self.fused_qkv_a_proj_with_mqa(hidden_states)[0]
            q, _ = fused_qkv_a_proj_out.split(
                [self.q_lora_rank, self.kv_lora_rank + self.qk_rope_head_dim], dim=-1
            )
            q_lora = self.q_a_layernorm(q)
        else:
            from sglang.srt.model_executor.cuda_graph_runner import get_is_capture_mode

            if (
                (not isinstance(hidden_states, tuple))
                and hidden_states.shape[0] <= 16
                and self.use_min_latency_fused_a_gemm
            ):
                fused_qkv_a_proj_out = dsv3_fused_a_gemm(
                    hidden_states, self.fused_qkv_a_proj_with_mqa.weight.T
                )
            else:
                fused_qkv_a_proj_out = self.fused_qkv_a_proj_with_mqa(hidden_states)[0]
            q, latent_cache = fused_qkv_a_proj_out.split(
                [self.q_lora_rank, self.kv_lora_rank + self.qk_rope_head_dim], dim=-1
            )
            k_nope = latent_cache[..., : self.kv_lora_rank]

            # overlap qk norm
            if self.alt_stream is not None and get_is_capture_mode():
                current_stream = torch.cuda.current_stream()
                self.alt_stream.wait_stream(current_stream)
                q = self.q_a_layernorm(q)
                with torch.cuda.stream(self.alt_stream):
                    k_nope = self.kv_a_layernorm(k_nope)
                current_stream.wait_stream(self.alt_stream)
            else:
                if _use_aiter_gfx95 and self.q_b_proj.weight.dtype == torch.uint8:
                    q, k_nope = fused_rms_mxfp4_quant(
                        q,
                        self.q_a_layernorm.weight,
                        self.q_a_layernorm.variance_epsilon,
                        k_nope,
                        self.kv_a_layernorm.weight,
                        self.kv_a_layernorm.variance_epsilon,
                    )
                else:
                    q = self.q_a_layernorm(q)
                    k_nope = self.kv_a_layernorm(k_nope)

            q_lora = q.clone()  # required for topk_indices
            k_nope = k_nope.unsqueeze(1)
            q = self.q_b_proj(q)[0].view(-1, self.num_local_heads, self.qk_head_dim)

            q_nope, q_pe = q.split(
                [self.qk_nope_head_dim, self.qk_rope_head_dim], dim=-1
            )
            k_pe = latent_cache[..., self.kv_lora_rank :].unsqueeze(1)

            if self.use_deep_gemm_bmm:
                q_nope_val, q_nope_scale, masked_m, expected_m, aligned_m = (
                    per_token_group_quant_mla_deep_gemm_masked_fp8(
                        q_nope.transpose(0, 1)
                    )
                )
                q_nope_out = q_nope.new_empty(
                    (self.num_local_heads, aligned_m, self.kv_lora_rank)
                )
                deep_gemm_wrapper.grouped_gemm_nt_f8f8bf16_masked(
                    (q_nope_val, q_nope_scale),
                    (self.w_kc, self.w_scale_k),
                    q_nope_out,
                    masked_m,
                    expected_m,
                )
                q_nope_out = q_nope_out[:, :expected_m, :]
            elif _is_hip:
                # TODO(haishaw): add bmm_fp8 to ROCm
                if _use_aiter_gfx95 and self.w_kc.dtype == torch.uint8:
                    x = q_nope.transpose(0, 1)
                    q_nope_out = torch.empty(
                        x.shape[0],
                        x.shape[1],
                        self.w_kc.shape[2],
                        device=x.device,
                        dtype=torch.bfloat16,
                    )
                    batched_gemm_afp4wfp4_pre_quant(
                        x,
                        self.w_kc.transpose(-2, -1),
                        self.w_scale_k.transpose(-2, -1),
                        torch.bfloat16,
                        q_nope_out,
                    )
                else:
                    q_nope_out = torch.bmm(
                        q_nope.to(torch.bfloat16).transpose(0, 1),
                        self.w_kc.to(torch.bfloat16) * self.w_scale,
                    )
            elif self.w_kc.dtype == torch.float8_e4m3fn:
                q_nope_val, q_nope_scale = per_tensor_quant_mla_fp8(
                    q_nope.transpose(0, 1),
                    zero_allocator.allocate(1),
                )
                q_nope_out = bmm_fp8(
                    q_nope_val, self.w_kc, q_nope_scale, self.w_scale, torch.bfloat16
                )
            else:
                q_nope_out = torch.bmm(q_nope.transpose(0, 1), self.w_kc)

            q_nope_out = q_nope_out.transpose(0, 1)

            if not self._fuse_rope_for_trtllm_mla(forward_batch) and (
                not _use_aiter or not _is_gfx95_supported
            ):
                q_pe, k_pe = self.rotary_emb(positions, q_pe, k_pe)

        # TODO: multi-stream indexer
        topk_indices = self.indexer(
            hidden_states, q_lora, positions, forward_batch, self.layer_id
        )

        return (
            q_pe,
            k_pe,
            q_nope_out,
            k_nope,
            topk_indices,
            forward_batch,
            zero_allocator,
            positions,
        )

    def forward_npu_sparse_core(
        self,
        q_pe,
        k_pe,
        q_nope_out,
        k_nope,
        topk_indices,
        forward_batch,
        zero_allocator,
        positions,
    ):
        attn_output = self.attn_mqa(
            q_nope_out.contiguous(),
            k_nope.contiguous(),
            k_nope.contiguous(),
            forward_batch,
            save_kv_cache=True,  # False if forward_batch.forward_mode.is_extend() else True,
            q_rope=q_pe.contiguous(),
            k_rope=k_pe.contiguous(),
            topk_indices=topk_indices,
        )
        attn_output = attn_output.view(-1, self.num_local_heads, self.kv_lora_rank)

        attn_bmm_output = torch.empty(
            (attn_output.shape[0], self.num_local_heads, self.v_head_dim),
            dtype=attn_output.dtype,
            device=attn_output.device,
        )

        if not forward_batch.forward_mode.is_decode():
            attn_output = attn_output.transpose(0, 1)
            torch.bmm(
                attn_output,
                self.w_vc,
                out=attn_bmm_output.view(
                    -1, self.num_local_heads, self.v_head_dim
                ).transpose(0, 1),
            )
        else:
            attn_output = attn_output.contiguous()
            torch.ops.npu.batch_matmul_transpose(
                attn_output, self.w_vc, attn_bmm_output
            )

        attn_bmm_output = attn_bmm_output.reshape(
            -1, self.num_local_heads * self.v_head_dim
        )

        output, _ = self.o_proj(attn_bmm_output)
        return output

    def forward_absorb_fused_mla_rope_prepare(
        self,
        positions: torch.Tensor,
        hidden_states: torch.Tensor,
        forward_batch: ForwardBatch,
        zero_allocator: BumpAllocator,
    ):
        enable_rope_fusion = (
            os.getenv("SGLANG_FUSED_MLA_ENABLE_ROPE_FUSION", "1") == "1"
        )
        q_len = hidden_states.shape[0]
        q_input = hidden_states.new_empty(
            q_len, self.num_local_heads, self.kv_lora_rank + self.qk_rope_head_dim
        )
        if self.q_lora_rank is not None:
            q, latent_cache = self.fused_qkv_a_proj_with_mqa(hidden_states)[0].split(
                [self.q_lora_rank, self.kv_lora_rank + self.qk_rope_head_dim], dim=-1
            )
            q = self.q_a_layernorm(q)
            q = self.q_b_proj(q)[0].view(-1, self.num_local_heads, self.qk_head_dim)
        else:
            q = self.q_proj(hidden_states)[0].view(
                -1, self.num_local_heads, self.qk_head_dim
            )
            latent_cache = self.kv_a_proj_with_mqa(hidden_states)[0]
        q_nope, q_pe = q.split([self.qk_nope_head_dim, self.qk_rope_head_dim], dim=-1)

        if _is_hip:
            # TODO(haishaw): add bmm_fp8 to ROCm
            q_nope_out = torch.bmm(
                q_nope.to(torch.bfloat16).transpose(0, 1),
                self.w_kc.to(torch.bfloat16) * self.w_scale,
            )
        elif self.w_kc.dtype == torch.float8_e4m3fn:
            q_nope_val, q_nope_scale = per_tensor_quant_mla_fp8(
                q_nope.transpose(0, 1),
                zero_allocator.allocate(1),
                dtype=torch.float8_e4m3fn,
            )
            q_nope_out = bmm_fp8(
                q_nope_val, self.w_kc, q_nope_scale, self.w_scale, torch.bfloat16
            )
        else:
            q_nope_out = torch.bmm(q_nope.transpose(0, 1), self.w_kc)
        q_input[..., : self.kv_lora_rank] = q_nope_out.transpose(0, 1)
        v_input = latent_cache[..., : self.kv_lora_rank]
        v_input = self.kv_a_layernorm(v_input.contiguous()).unsqueeze(1)
        k_input = latent_cache.unsqueeze(1)
        k_input[..., : self.kv_lora_rank] = v_input

        if not enable_rope_fusion:
            k_pe = k_input[..., self.kv_lora_rank :]
            q_pe, k_pe = self.rotary_emb(positions, q_pe, k_pe)
            q_input[..., self.kv_lora_rank :] = q_pe
            k_input[..., self.kv_lora_rank :] = k_pe
            k_pe_output = None
        else:
            k_pe_output = torch.empty_like(k_input[..., self.kv_lora_rank :])

        q_input[..., self.kv_lora_rank :] = q_pe

        # attn_output = self.attn_mqa(q_input, k_input, v_input, forward_batch)
        # Use Fused ROPE with use_rope=OFF.
        attn_output = torch.empty(
            (q_len, self.num_local_heads, self.kv_lora_rank),
            dtype=q.dtype,
            device=q.device,
        )
        attn_logits, _, kv_indptr, kv_indices, _, _, _ = (
            forward_batch.attn_backend.forward_metadata
        )
        cos_sin_cache = self.rotary_emb.cos_sin_cache
        num_kv_split = forward_batch.attn_backend.num_kv_splits
        sm_scale = self.attn_mqa.scaling
        if attn_logits is None:
            attn_logits = torch.empty(
                (
                    forward_batch.batch_size,
                    self.num_local_heads,
                    num_kv_split,
                    self.kv_lora_rank + 1,
                ),
                dtype=torch.float32,
                device=q.device,
            )

        # save current latent cache.
        forward_batch.token_to_kv_pool.set_kv_buffer(
            self.attn_mqa, forward_batch.out_cache_loc, k_input, None
        )
        key_cache_buf = forward_batch.token_to_kv_pool.get_key_buffer(
            self.attn_mqa.layer_id
        )
        val_cache_buf = key_cache_buf[..., : self.kv_lora_rank]

        return (
            q_input,
            key_cache_buf,
            val_cache_buf,
            attn_output,
            kv_indptr,
            kv_indices,
            k_pe_output,
            cos_sin_cache,
            positions,
            attn_logits,
            num_kv_split,
            sm_scale,
            enable_rope_fusion,
            k_input,
            forward_batch,
            zero_allocator,
        )

    def forward_absorb_fused_mla_rope_cpu_prepare(
        self,
        positions: torch.Tensor,
        hidden_states: torch.Tensor,
        forward_batch: ForwardBatch,
        zero_allocator: BumpAllocator,
    ):
        assert self.q_lora_rank is not None and use_intel_amx_backend(
            self
        ), "forward_absorb_fused_mla_rope_cpu_prepare requires q_lora_rank is not None and use_intel_amx_backend"

        q_input, k_input, v_input = (
            torch.ops.sgl_kernel.qkv_proj_with_rope_fused_weight(
                hidden_states,
                self.fused_qkv_a_proj_with_mqa.weight,
                self.q_b_proj.weight,
                self.w_kc,
                self.q_a_layernorm.weight,
                self.kv_a_layernorm.weight,
                positions,
                self.rotary_emb.cos_sin_cache,
                self.kv_a_layernorm.variance_epsilon,
                self.qkv_proj_with_rope_is_int8,
                self.qkv_proj_with_rope_is_fp8,
                (
                    self.fused_qkv_a_proj_with_mqa.weight_scale
                    if self.qkv_proj_with_rope_is_int8
                    else (
                        self.fused_qkv_a_proj_with_mqa.weight_scale_inv
                        if self.qkv_proj_with_rope_is_fp8
                        else None
                    )
                ),
                (
                    self.q_b_proj.weight_scale
                    if self.qkv_proj_with_rope_is_int8
                    else (
                        self.q_b_proj.weight_scale_inv
                        if self.qkv_proj_with_rope_is_fp8
                        else None
                    )
                ),
                True,  # is_vnni
                self.weight_block_size,
                self.q_lora_rank,
                self.kv_lora_rank,
                self.qk_rope_head_dim,
            )
        )
        return (q_input, k_input, v_input, forward_batch, zero_allocator)

    def forward_absorb_fused_mla_rope_core(
        self,
        q_input,
        key_cache_buf,
        val_cache_buf,
        attn_output,
        kv_indptr,
        kv_indices,
        k_pe_output,
        cos_sin_cache,
        positions,
        attn_logits,
        num_kv_split,
        sm_scale,
        enable_rope_fusion,
        k_input,
        forward_batch,
        zero_allocator,
    ):
        decode_attention_fwd_grouped_rope(
            q_input,
            key_cache_buf,
            val_cache_buf,
            attn_output,
            kv_indptr,
            kv_indices,
            k_pe_output,
            self.kv_lora_rank,
            self.rotary_emb.rotary_dim,
            cos_sin_cache,
            positions,
            attn_logits,
            num_kv_split,
            sm_scale,
            logit_cap=self.attn_mqa.logit_cap,
            use_rope=enable_rope_fusion,
            is_neox_style=self.rotary_emb.is_neox_style,
        )

        if enable_rope_fusion:
            k_input[..., self.kv_lora_rank :] = k_pe_output
            forward_batch.token_to_kv_pool.set_kv_buffer(
                self.attn_mqa, forward_batch.out_cache_loc, k_input, None
            )

        attn_output = attn_output.view(-1, self.num_local_heads, self.kv_lora_rank)

        if _is_hip:
            # TODO(haishaw): add bmm_fp8 to ROCm
            attn_bmm_output = torch.bmm(
                attn_output.to(torch.bfloat16).transpose(0, 1),
                self.w_vc.to(torch.bfloat16) * self.w_scale,
            )
        elif self.w_vc.dtype == torch.float8_e4m3fn:
            attn_output_val, attn_output_scale = per_tensor_quant_mla_fp8(
                attn_output.transpose(0, 1),
                zero_allocator.allocate(1),
                dtype=torch.float8_e4m3fn,
            )
            attn_bmm_output = bmm_fp8(
                attn_output_val,
                self.w_vc,
                attn_output_scale,
                self.w_scale,
                torch.bfloat16,
            )
        else:
            attn_bmm_output = torch.bmm(attn_output.transpose(0, 1), self.w_vc)
        attn_output = attn_bmm_output.transpose(0, 1).flatten(1, 2)
        output, _ = self.o_proj(attn_output)

        return output

    def forward_absorb_fused_mla_rope_cpu_core(
        self, q_input, k_input, v_input, forward_batch, zero_allocator
    ):
        assert self.q_lora_rank is not None and use_intel_amx_backend(
            self
        ), "forward_absorb_fused_mla_rope_cpu_core requires q_lora_rank is not None and use_intel_amx_backend"

        attn_output = self.attn_mqa(q_input, k_input, v_input, forward_batch)
        attn_output = attn_output.view(-1, self.num_local_heads, self.kv_lora_rank)

        # [Note] Align shapes of bmm inputs.
        # Shapes of inputs:
        #   q_nope: [M, B, K]
        #   original self.w_kc: [B, K, N]
        #   current self.w_kc (which has been converted in PackWeightMethod): [B, N, K]

        # Shapes of inputs to sgl_kernel.cpu.bmm:
        #   out: [B, M, N]
        #   mat1: [B, M, K]
        #   mat2: [B, N, K]
        B = self.w_vc.size(0)
        N = self.w_vc.size(1)
        M = attn_output.size(0)
        output = torch.empty([M, int(B * N)], dtype=attn_output.dtype)
        attn_bmm_output = output.view([M, B, N]).transpose_(0, 1)
        torch.ops.sgl_kernel.bmm_cpu(
            attn_bmm_output,
            attn_output.transpose(0, 1),
            self.w_vc,
            True,  # is_vnni
            None,  # scale
        )
        attn_output = output
        output, _ = self.o_proj(attn_output)

        return output

    def _chunked_prefix_attn_mha(
        self,
        q: torch.Tensor,
        accum_output: torch.Tensor,
        accum_lse: torch.Tensor,
        forward_batch: ForwardBatch,
    ) -> torch.Tensor:

        assert forward_batch.num_prefix_chunks is not None
        for i in range(forward_batch.num_prefix_chunks):
            forward_batch.set_prefix_chunk_idx(i)

            # Fetch latent cache from memory pool with precomputed chunked kv indices
            latent_cache_buf = forward_batch.token_to_kv_pool.get_key_buffer(
                self.attn_mha.layer_id
            )
            latent_cache = latent_cache_buf[
                forward_batch.prefix_chunk_kv_indices[i]
            ].contiguous()

            if self.use_nsa and NSA_KV_CACHE_STORE_FP8:
                # latent_cache: (num_tokens, num_heads 1, fp8_dim 656); we unsqueeze the page_size=1 dim here
                latent_cache = dequantize_k_cache(latent_cache.unsqueeze(1)).squeeze(1)
            else:
                latent_cache = latent_cache.to(q.dtype)

            kv_a_normed, k_pe = latent_cache.split(
                [self.kv_lora_rank, self.qk_rope_head_dim], dim=-1
            )
            kv_a_normed = kv_a_normed.squeeze(1).contiguous()
            kv = self.kv_b_proj(kv_a_normed)[0]
            kv = kv.view(
                -1, self.num_local_heads, self.qk_nope_head_dim + self.v_head_dim
            )
            v = kv[..., self.qk_nope_head_dim :]
            k_nope = kv[..., : self.qk_nope_head_dim]

            k = torch.empty(
                (
                    k_nope.shape[0],
                    self.num_local_heads,
                    self.qk_nope_head_dim + self.qk_rope_head_dim,
                ),
                dtype=v.dtype,
                device=v.device,
            )
            k[..., : self.qk_nope_head_dim] = k_nope
            k[..., self.qk_nope_head_dim :] = k_pe

            output, lse = self.attn_mha(q, k, v, forward_batch, save_kv_cache=False)
            tmp_output = torch.empty_like(accum_output)
            tmp_lse = torch.empty_like(accum_lse)
            merge_state_v2(output, lse, accum_output, accum_lse, tmp_output, tmp_lse)
            accum_output, accum_lse = tmp_output, tmp_lse

        return accum_output

    def forward_normal_chunked_kv_prepare(
        self,
        positions: torch.Tensor,
        hidden_states: torch.Tensor,
        forward_batch: ForwardBatch,
        zero_allocator: BumpAllocator,
    ):
        # In normal mha, the k and v tensors will become overly large when the prefix length is long.
        # To avoid this, we split the kv cache into chunks and process them one after another.
        # Since mha is compute friendly, the for loop induced here will not introduce significant overhead.
        # The top comments in https://github.com/vllm-project/vllm/blob/main/vllm/v1/attention/backends/mla/common.py
        # will be helpful for understanding the purpose of this function.

        # First do normal mha forward to get output for extended part
        return self.forward_normal_prepare(
            positions, hidden_states, forward_batch, zero_allocator
        )

    def forward_normal_chunked_kv_core(self, q, k, v, forward_batch):
        has_extend_prefix = any(forward_batch.extend_prefix_lens_cpu)
        # Only initialize the info once
        if has_extend_prefix and forward_batch.num_prefix_chunks is None:
            forward_batch.prepare_chunked_prefix_cache_info(q.device)
            if hasattr(forward_batch.attn_backend, "init_mha_chunk_metadata"):
                forward_batch.attn_backend.init_mha_chunk_metadata(forward_batch)

        forward_batch.mha_return_lse = has_extend_prefix
        # Do mha for extended part without prefix
        forward_batch.set_attn_attend_prefix_cache(False)
        attn_output = self.attn_mha(q, k, v, forward_batch, save_kv_cache=False)

        # Do mha attention with chunked prefix cache if there are any sequence with prefix
        if has_extend_prefix:
            attn_output, lse = attn_output
            forward_batch.set_attn_attend_prefix_cache(True)
            attn_output = self._chunked_prefix_attn_mha(
                q=q,
                accum_output=attn_output,
                accum_lse=lse,
                forward_batch=forward_batch,
            )

        attn_output = attn_output.reshape(-1, self.num_local_heads * self.v_head_dim)
        output, _ = self.o_proj(attn_output)
        return output


class DeepseekV2DecoderLayer(nn.Module):

    def __init__(
        self,
        config: PretrainedConfig,
        layer_id: int,
        quant_config: Optional[QuantizationConfig] = None,
        is_nextn: bool = False,
        prefix: str = "",
        alt_stream: Optional[torch.cuda.Stream] = None,
    ) -> None:
        super().__init__()
        self.hidden_size = config.hidden_size
        self.config = config
        rope_theta = getattr(config, "rope_theta", 10000)
        rope_scaling = getattr(config, "rope_scaling", None)
        max_position_embeddings = getattr(config, "max_position_embeddings", 8192)
        self.speculative_algorithm = global_server_args_dict["speculative_algorithm"]
        self.layer_id = layer_id
        self.is_nextn = is_nextn
        self.self_attn = DeepseekV2AttentionMLA(
            config=config,
            hidden_size=self.hidden_size,
            num_heads=config.num_attention_heads,
            qk_nope_head_dim=config.qk_nope_head_dim,
            qk_rope_head_dim=config.qk_rope_head_dim,
            v_head_dim=config.v_head_dim,
            q_lora_rank=(
                config.q_lora_rank if hasattr(config, "q_lora_rank") else None
            ),
            kv_lora_rank=config.kv_lora_rank,
            rope_theta=rope_theta,
            rope_scaling=rope_scaling,
            max_position_embeddings=max_position_embeddings,
            quant_config=quant_config,
            layer_id=layer_id,
            reduce_results=False,
            prefix=add_prefix("self_attn", prefix),
            alt_stream=alt_stream,
        )

        self.is_layer_sparse = self._is_layer_sparse(layer_id, is_nextn=is_nextn)
        is_previous_layer_sparse = self._is_layer_sparse(layer_id - 1, is_nextn=False)

        self.layer_scatter_modes = LayerScatterModes.init_new(
            layer_id=layer_id,
            num_layers=1 if is_nextn else config.num_hidden_layers,
            is_layer_sparse=self.is_layer_sparse,
            is_previous_layer_sparse=is_previous_layer_sparse,
        )

        if self.is_layer_sparse:
            self.mlp = DeepseekV2MoE(
                config=config,
                quant_config=quant_config,
                prefix=add_prefix("mlp", prefix),
                layer_id=self.layer_id,
                alt_stream=alt_stream,
                is_nextn=is_nextn,
            )
        else:
            if enable_moe_dense_fully_dp():
                mlp_tp_rank, mlp_tp_size = 0, 1
            else:
                mlp_tp_rank, mlp_tp_size = None, None
            self.mlp = DeepseekV2MLP(
                hidden_size=config.hidden_size,
                intermediate_size=config.intermediate_size,
                hidden_act=config.hidden_act,
                quant_config=quant_config,
                prefix=add_prefix("mlp", prefix),
                tp_rank=mlp_tp_rank,
                tp_size=mlp_tp_size,
            )

        self.input_layernorm = RMSNorm(config.hidden_size, eps=config.rms_norm_eps)
        self.post_attention_layernorm = RMSNorm(
            config.hidden_size, eps=config.rms_norm_eps
        )

        self.layer_communicator = LayerCommunicator(
            layer_scatter_modes=self.layer_scatter_modes,
            input_layernorm=self.input_layernorm,
            post_attention_layernorm=self.post_attention_layernorm,
            allow_reduce_scatter=True,
            is_last_layer=(
                is_nextn or (self.layer_id == self.config.num_hidden_layers - 1)
            ),
        )

    def _is_layer_sparse(self, layer_id: int, is_nextn: bool) -> bool:
        return is_nextn or (
            self.config.n_routed_experts is not None
            and layer_id >= self.config.first_k_dense_replace
            and layer_id % self.config.moe_layer_freq == 0
        )

    def forward(
        self,
        positions: torch.Tensor,
        hidden_states: torch.Tensor,
        forward_batch: ForwardBatch,
        residual: Optional[torch.Tensor],
        zero_allocator: BumpAllocator,
        gemm_output_zero_allocator: BumpAllocator = None,
    ) -> torch.Tensor:
        quant_format = (
            "mxfp4"
            if _is_gfx95_supported
            and getattr(self.self_attn, "fused_qkv_a_proj_with_mqa", None) is not None
            and getattr(self.self_attn.fused_qkv_a_proj_with_mqa, "weight", None)
            is not None
            and self.self_attn.fused_qkv_a_proj_with_mqa.weight.dtype == torch.uint8
            else ""
        )

        hidden_states, residual = self.layer_communicator.prepare_attn(
            hidden_states,
            residual,
            forward_batch,
            quant_format,
        )

        hidden_states = self.self_attn(
            positions=positions,
            hidden_states=hidden_states,
            forward_batch=forward_batch,
            zero_allocator=zero_allocator,
        )

        hidden_states, residual = self.layer_communicator.prepare_mlp(
            hidden_states, residual, forward_batch
        )

        should_allreduce_fusion = (
            self.layer_communicator.should_fuse_mlp_allreduce_with_next_layer(
                forward_batch
            )
        )

        # For DP with padding, reduce scatter can be used instead of all-reduce.
        use_reduce_scatter = self.layer_communicator.should_use_reduce_scatter(
            forward_batch
        )

        if isinstance(self.mlp, DeepseekV2MLP):
            gemm_output_zero_allocator = None

        hidden_states = self.mlp(
            hidden_states,
            forward_batch,
            should_allreduce_fusion,
            use_reduce_scatter,
            gemm_output_zero_allocator,
        )

        if should_allreduce_fusion:
            hidden_states._sglang_needs_allreduce_fusion = True

        if not should_allreduce_fusion:
            hidden_states, residual = self.layer_communicator.postprocess_layer(
                hidden_states, residual, forward_batch
            )

        return hidden_states, residual

    def op_comm_prepare_attn(
        self,
        state,
        positions: torch.Tensor,
        hidden_states: torch.Tensor,
        forward_batch: ForwardBatch,
        residual: Optional[torch.Tensor],
        zero_allocator: BumpAllocator,
        tbo_subbatch_index: Optional[int] = None,
    ):
        state.hidden_states_after_comm_pre_attn, state.residual_after_input_ln = (
            self.layer_communicator.prepare_attn(hidden_states, residual, forward_batch)
        )
        state.update(
            dict(
                forward_batch=forward_batch,
                positions=positions,
                zero_allocator=zero_allocator,
                tbo_subbatch_index=tbo_subbatch_index,
            )
        )

    def op_comm_prepare_mlp(self, state):
        state.hidden_states_mlp_input, state.residual_after_comm_pre_mlp = (
            self.layer_communicator.prepare_mlp(
                state.pop("hidden_states_after_attn"),
                state.pop("residual_after_input_ln"),
                state.forward_batch,
            )
        )

    def op_mlp(self, state):
        hidden_states = state.pop("hidden_states_mlp_input")
        if not (
            enable_moe_dense_fully_dp()
            and (not self.is_layer_sparse)
            and hidden_states.shape[0] == 0
        ):
            state.hidden_states_mlp_output = self.mlp(
                hidden_states, state.forward_batch
            )
        else:
            state.hidden_states_mlp_output = hidden_states

    def op_comm_postprocess_layer(self, state):
        hidden_states, residual = self.layer_communicator.postprocess_layer(
            state.pop("hidden_states_mlp_output"),
            state.pop("residual_after_comm_pre_mlp"),
            state.forward_batch,
        )

        output = dict(
            positions=state.positions,
            hidden_states=hidden_states,
            residual=residual,
            forward_batch=state.forward_batch,
            zero_allocator=state.zero_allocator,
            tbo_subbatch_index=state.tbo_subbatch_index,
        )

        state.clear(
            expect_keys={
                "positions",
                "forward_batch",
                "zero_allocator",
                "tbo_subbatch_index",
            }
        )
        return output


class DeepseekV2Model(nn.Module):
    fall_back_to_pt_during_load = False

    def __init__(
        self,
        config: PretrainedConfig,
        quant_config: Optional[QuantizationConfig] = None,
        prefix: str = "",
    ) -> None:
        super().__init__()
        self.padding_id = config.pad_token_id
        self.vocab_size = config.vocab_size
        self.first_k_dense_replace = config.first_k_dense_replace
        self.pp_group = get_pp_group()

        if self.pp_group.is_first_rank:
            self.embed_tokens = VocabParallelEmbedding(
                config.vocab_size,
                config.hidden_size,
                enable_tp=not is_dp_attention_enabled(),
            )
        else:
            self.embed_tokens = PPMissingLayer()

        self.alt_stream = torch.cuda.Stream() if _is_cuda else None
        self.layers, self.start_layer, self.end_layer = make_layers(
            config.num_hidden_layers,
            lambda idx, prefix: DeepseekV2DecoderLayer(
                config=config,
                layer_id=idx,
                quant_config=quant_config,
                prefix=prefix,
                alt_stream=self.alt_stream,
            ),
            pp_rank=self.pp_group.rank_in_group,
            pp_size=self.pp_group.world_size,
            prefix=add_prefix("layers", prefix),
            offloader_kwargs=dict(
                submodule_accessor=lambda layer: (
                    layer.mlp.experts
                    if isinstance(layer.mlp, DeepseekV2MoE)
                    else layer.mlp
                ),
                whitelist_param_names_creator=lambda module: (
                    [
                        "w13_weight",
                        "w2_weight",
                        # only for nvfp4
                        *(
                            [
                                "w13_blockscale_swizzled",
                                "w2_blockscale_swizzled",
                            ]
                            if hasattr(module, "w13_blockscale_swizzled")
                            else []
                        ),
                    ]
                    if isinstance(module, FusedMoE)
                    else []
                ),
            ),
        )
        if self.pp_group.is_last_rank:
            self.norm = RMSNorm(config.hidden_size, eps=config.rms_norm_eps)
        else:
            self.norm = PPMissingLayer(return_tuple=True)

        self.gemm_output_zero_allocator_size = 0
        if (
            _use_aiter_gfx95
            and config.n_routed_experts == 256
            and self.embed_tokens.embedding_dim == 7168
        ):
            num_moe_layers = sum(
                [
                    1
                    for i in range(len(self.layers))
                    if isinstance(self.layers[i].mlp, DeepseekV2MoE)
                ]
            )

            allocate_size = 0
            for i in range(len(self.layers)):
                if isinstance(self.layers[i].mlp, DeepseekV2MoE):
                    allocate_size = self.layers[
                        i
                    ].mlp.shared_experts.gate_up_proj.output_size_per_partition
                    break

            self.gemm_output_zero_allocator_size = (
                get_dsv3_gemm_output_zero_allocator_size(
                    config.n_routed_experts,
                    num_moe_layers,
                    allocate_size,
                    self.embed_tokens.embedding_dim,
                )
            )

    def get_input_embeddings(self) -> torch.Tensor:
        return self.embed_tokens

    def forward(
        self,
        input_ids: torch.Tensor,
        positions: torch.Tensor,
        forward_batch: ForwardBatch,
        input_embeds: torch.Tensor = None,
        pp_proxy_tensors: Optional[PPProxyTensors] = None,
    ) -> Union[torch.Tensor, PPProxyTensors]:
        total_num_layers = self.end_layer - self.start_layer
        device = input_embeds.device if input_embeds is not None else input_ids.device
        zero_allocator = BumpAllocator(
            buffer_size=total_num_layers * 2 * (2 if forward_batch.can_run_tbo else 1),
            dtype=torch.float32,
            device=device,
        )

        has_gemm_output_zero_allocator = hasattr(
            self, "gemm_output_zero_allocator_size"
        )

        gemm_output_zero_allocator = (
            BumpAllocator(
                buffer_size=self.gemm_output_zero_allocator_size,
                dtype=torch.float32,
                device=device,
            )
            if has_gemm_output_zero_allocator
            and self.gemm_output_zero_allocator_size > 0
            else None
        )

        if self.pp_group.is_first_rank:
            if input_embeds is None:
                hidden_states = self.embed_tokens(input_ids)
            else:
                hidden_states = input_embeds
            residual = None
        else:
            assert pp_proxy_tensors is not None
            hidden_states = pp_proxy_tensors["hidden_states"]
            residual = pp_proxy_tensors["residual"]

        normal_start_layer = self.start_layer
        normal_end_layer = self.end_layer
        if forward_batch.can_run_tbo:
            if (
                self.first_k_dense_replace > normal_start_layer
                and self.first_k_dense_replace < normal_end_layer
            ):
                normal_end_layer = self.first_k_dense_replace
            elif self.first_k_dense_replace < normal_start_layer:
                normal_end_layer = normal_start_layer = 0

        for i in range(normal_start_layer, normal_end_layer):
            with get_global_expert_distribution_recorder().with_current_layer(i):
                layer = self.layers[i]
                hidden_states, residual = layer(
                    positions,
                    hidden_states,
                    forward_batch,
                    residual,
                    zero_allocator,
                    gemm_output_zero_allocator,
                )

        if normal_end_layer != self.end_layer:
            hidden_states, residual = model_forward_maybe_tbo(
                layers=self.layers[normal_end_layer : self.end_layer],
                enable_tbo=True,
                positions=positions,
                forward_batch=forward_batch,
                hidden_states=hidden_states,
                residual=residual,
                input_data_scatter_mode=self.layers[
                    normal_end_layer - 1
                ].layer_scatter_modes.layer_output_mode,
                zero_allocator=zero_allocator,
            )

        if not self.pp_group.is_last_rank:
            return PPProxyTensors(
                {
                    "hidden_states": hidden_states,
                    "residual": residual,
                }
            )
        else:
            if not forward_batch.forward_mode.is_idle():
                if residual is None:
                    hidden_states = self.norm(hidden_states)
                else:
                    hidden_states, _ = self.norm(hidden_states, residual)
        return hidden_states


class DeepseekV2ForCausalLM(nn.Module):
    # for quark model load
    packed_modules_mapping = {}

    def __init__(
        self,
        config: PretrainedConfig,
        quant_config: Optional[QuantizationConfig] = None,
        prefix: str = "",
    ) -> None:
        super().__init__()

        # for quark model load
        # Fuse q_a_proj and kv_a_proj_with_mqa along output dimension when q_lora_rank is not None
        self.fuse_qkv_a_proj = (
            hasattr(config, "q_lora_rank") and config.q_lora_rank is not None
        )
        if self.fuse_qkv_a_proj:
            self.packed_modules_mapping["fused_qkv_a_proj_with_mqa"] = [
                "q_a_proj",
                "kv_a_proj_with_mqa",
            ]

        self.pp_group = get_pp_group()
        self.config = config
        self.tp_size = get_tensor_model_parallel_world_size()
        self.quant_config = quant_config
        self.determine_num_fused_shared_experts()
        self.model = DeepseekV2Model(
            config, quant_config, prefix=add_prefix("model", prefix)
        )
        self.lm_head = ParallelLMHead(
            config.vocab_size,
            config.hidden_size,
            quant_config=quant_config,
            prefix=add_prefix("lm_head", prefix),
            use_attn_tp_group=global_server_args_dict["enable_dp_lm_head"],
        )
        self.logits_processor = LogitsProcessor(config)

        self._routed_experts_weights_of_layer = LazyValue(
            lambda: {
                layer_id: layer.mlp.get_moe_weights()
                for layer_id, layer in enumerate(self.model.layers)
                if isinstance(layer.mlp, DeepseekV2MoE)
            }
        )

    @property
    def routed_experts_weights_of_layer(self):
        return self._routed_experts_weights_of_layer.value

    def determine_num_fused_shared_experts(
        self, architecture: str = "DeepseekV3ForCausalLM"
    ):
        self.num_fused_shared_experts = 0
        if global_server_args_dict["disable_shared_experts_fusion"]:
            return

        # Only Deepseek V3/R1 can use shared experts fusion optimization now.
        disable_reason = None
        if (
            not _is_cuda
            or torch.cuda.get_device_capability("cuda") < (8, 0)
            or self.config.architectures[0] != architecture
            or self.config.n_routed_experts != 256
            or self.config.n_shared_experts != 1
        ):
            disable_reason = "Only Deepseek V3/R1 on NV-platform with capability >= 80 can use shared experts fusion optimization."
        elif get_moe_expert_parallel_world_size() > 1:
            disable_reason = "Deepseek V3/R1 can not use shared experts fusion optimization under expert parallelism."
        elif self.quant_config.get_name() == "w4afp8":
            disable_reason = "Deepseek V3/R1 W4AFP8 model uses different quant method for routed experts and shared experts."

        if disable_reason is not None:
            global_server_args_dict["disable_shared_experts_fusion"] = True
            self.num_fused_shared_experts = 0
            log_info_on_rank0(
                logger,
                f"{disable_reason} Shared experts fusion optimization is disabled.",
            )
            return

        self.num_fused_shared_experts = self.config.n_shared_experts

    def get_input_embeddings(self) -> nn.Embedding:
        return self.model.embed_tokens

    @torch.no_grad()
    def forward(
        self,
        input_ids: torch.Tensor,
        positions: torch.Tensor,
        forward_batch: ForwardBatch,
        input_embeds: torch.Tensor = None,
        pp_proxy_tensors: Optional[PPProxyTensors] = None,
    ) -> torch.Tensor:
        hidden_states = self.model(
            input_ids, positions, forward_batch, input_embeds, pp_proxy_tensors
        )

        if self.pp_group.is_last_rank:
            return self.logits_processor(
                input_ids, hidden_states, self.lm_head, forward_batch
            )
        else:
            return hidden_states

    @property
    def start_layer(self):
        return self.model.start_layer

    @property
    def end_layer(self):
        return self.model.end_layer

    def post_load_weights(self, is_nextn=False, weight_names=None):

        # Perform post-processing after loading weights
        if is_nextn:
            layer_ids = [self.config.num_hidden_layers]
        else:
            if weight_names is None:
                layer_ids = range(self.model.start_layer, self.model.end_layer)
            else:
                layer_ids = set()
                for name in weight_names:
                    if "kv_b_proj" in name:
                        layer_id = int(name.split(".")[2])
                        if layer_id < self.config.num_hidden_layers:
                            layer_ids.add(layer_id)

        for layer_id in layer_ids:
            self_attn = (
                self.model.layers[layer_id].self_attn
                if not is_nextn
                else self.model.decoder.self_attn
            )
            if hasattr(self_attn.kv_b_proj, "qweight"):
                # AWQ compatible
                if _is_cuda or _is_hip:
                    w = awq_dequantize(
                        self_attn.kv_b_proj.qweight,
                        self_attn.kv_b_proj.scales,
                        self_attn.kv_b_proj.qzeros,
                    ).T
                else:
                    w = awq_dequantize(
                        self_attn.kv_b_proj.qweight,
                        self_attn.kv_b_proj.scales,
                        self_attn.kv_b_proj.qzeros,
                        0,
                        0,
                        0,
                    ).T
            else:
                w = self_attn.kv_b_proj.weight
            # NOTE(HandH1998): Since `bmm_fp8` only supports per-tensor scale, we have to requantize `self_attn.kv_b_proj`.
            # This may affect the accuracy of fp8 model.
            # Fix deepseek v3 blockwise bmm by using deep_gemm
            use_deep_gemm_bmm = False

            if w.dtype in (
                torch.float8_e4m3fn,
                torch.float8_e4m3fnuz,
            ):
                if (
                    hasattr(self.quant_config, "weight_block_size")
                    and self.quant_config.weight_block_size is not None
                ):
                    weight_block_size = self.quant_config.weight_block_size
                    assert hasattr(self_attn.kv_b_proj, "weight_scale_inv")
                    if _is_fp8_fnuz:
                        weight, weight_scale, _ = normalize_e4m3fn_to_e4m3fnuz(
                            weight=w,
                            weight_scale=self_attn.kv_b_proj.weight_scale_inv,
                            input_scale=None,
                        )
                    else:
                        weight = w
                        weight_scale = self_attn.kv_b_proj.weight_scale_inv

                    if (
                        _is_cuda
                        and weight_block_size[0] == 128
                        and weight_block_size[1] == 128
                    ):
                        if (
                            deep_gemm_wrapper.ENABLE_JIT_DEEPGEMM
                            and not deep_gemm_wrapper.DEEPGEMM_BLACKWELL
                            and get_bool_env_var("SGL_USE_DEEPGEMM_BMM", "false")
                        ):
                            block_scale = weight_scale
                            use_deep_gemm_bmm = True
                        else:
                            w = block_quant_dequant(
                                weight,
                                weight_scale,
                                weight_block_size,
                                torch.bfloat16,
                            )
                    else:
                        w, scale = block_quant_to_tensor_quant(
                            weight, weight_scale, weight_block_size
                        )
                        self_attn.w_scale = scale
                else:
                    if _is_fp8_fnuz:
                        weight, weight_scale, _ = normalize_e4m3fn_to_e4m3fnuz(
                            weight=w,
                            weight_scale=self_attn.kv_b_proj.weight_scale,
                            input_scale=None,
                        )
                    else:
                        weight = w
                        weight_scale = self_attn.kv_b_proj.weight_scale

                    w, scale = channel_quant_to_tensor_quant(weight, weight_scale)
                    self_attn.w_scale = scale

            if w.dtype == torch.int8:
                if hasattr(self.quant_config, "weight_block_size"):
                    # block-wise int8 need it
                    weight_block_size = self.quant_config.weight_block_size
                    if weight_block_size is not None:
                        assert hasattr(self_attn.kv_b_proj, "weight_scale_inv")
                        weight = w
                        weight_scale = self_attn.kv_b_proj.weight_scale_inv
                        w = int8_block_dequant(
                            weight, weight_scale, weight_block_size
                        ).to(torch.bfloat16)
                else:
                    # channel-wise int8 need it
                    w = w.to(torch.bfloat16) * self_attn.kv_b_proj.weight_scale.to(
                        torch.bfloat16
                    )

            w_kc, w_vc = w.unflatten(
                0, (-1, self_attn.qk_nope_head_dim + self_attn.v_head_dim)
            ).split([self_attn.qk_nope_head_dim, self_attn.v_head_dim], dim=1)

            if (
                _use_aiter_gfx95
                and self.quant_config is not None
                and self.quant_config.get_name() == "quark"
            ):
                w_kc, self_attn.w_scale_k, w_vc, self_attn.w_scale_v = (
                    quark_post_load_weights(self_attn, w, "mxfp4")
                )

            if not use_deep_gemm_bmm:
                self_attn.w_kc = bind_or_assign(
                    self_attn.w_kc, w_kc.transpose(1, 2).contiguous().transpose(1, 2)
                )
                self_attn.w_vc = bind_or_assign(
                    self_attn.w_vc, w_vc.contiguous().transpose(1, 2).contiguous()
                )
                if (
                    hasattr(self_attn.kv_b_proj, "weight_scale")
                    and self_attn.w_scale is None
                ):
                    self_attn.w_scale = bind_or_assign(
                        self_attn.w_scale, self_attn.kv_b_proj.weight_scale
                    )
                    if _is_hip:
                        self_attn.w_scale *= 2.0
                # TODO: remove this after adding FP8 support in bmm cpu kernel
                if _is_cpu and _is_cpu_amx_available and w.dtype == torch.float8_e4m3fn:
                    self_attn.w_kc = (
                        self_attn.w_kc.to(torch.bfloat16) * self_attn.w_scale
                    )
                    self_attn.w_vc = (
                        self_attn.w_vc.to(torch.bfloat16) * self_attn.w_scale
                    )
            else:
                num_tiles_k = self_attn.qk_nope_head_dim // weight_block_size[1]
                num_tiles_n = self_attn.v_head_dim // weight_block_size[0]
                ws_kc, ws_vc = block_scale.unflatten(
                    0, (-1, (num_tiles_k + num_tiles_n))
                ).split([num_tiles_k, num_tiles_n], dim=1)
                self_attn.w_scale_k = bind_or_assign(
                    self_attn.w_scale_k, ws_kc.transpose(1, 2).contiguous()
                )
                self_attn.w_scale_v = bind_or_assign(
                    self_attn.w_scale_v, ws_vc.contiguous()
                )
                self_attn.w_kc = bind_or_assign(
                    self_attn.w_kc, w_kc.transpose(1, 2).contiguous()
                )
                self_attn.w_vc = bind_or_assign(self_attn.w_vc, w_vc.contiguous())
                self_attn.use_deep_gemm_bmm = True

        if (
            deep_gemm_wrapper.ENABLE_JIT_DEEPGEMM
            and deep_gemm_wrapper.DEEPGEMM_SCALE_UE8M0
            and hasattr(self.quant_config, "weight_block_size")
            and self.quant_config.weight_block_size is not None
        ):
            self._weight_requant_ue8m0(is_nextn)

    def _weight_requant_ue8m0(self, is_nextn=False):
        weight_block_size = self.quant_config.weight_block_size

        moe_layers = list(
            range(
                self.config.first_k_dense_replace,
                self.config.num_hidden_layers,
                self.config.moe_layer_freq,
            )
        )

        num_hidden_layers = 1 if is_nextn else self.config.num_hidden_layers

        for layer_id in range(num_hidden_layers):
            if is_nextn:
                layer = self.model.decoder
            else:
                layer = self.model.layers[layer_id]

            module_list = [
                layer.self_attn.kv_b_proj,
                layer.self_attn.o_proj,
            ]

            if self.config.q_lora_rank is not None:
                module_list.append(layer.self_attn.fused_qkv_a_proj_with_mqa)
                module_list.append(layer.self_attn.q_b_proj)
            else:
                module_list.append(layer.self_attn.kv_a_proj_with_mqa)
                module_list.append(layer.self_attn.q_proj)

            for module in module_list:
                requant_weight_ue8m0_inplace(
                    module.weight, module.weight_scale_inv, weight_block_size
                )

            if layer_id in moe_layers or is_nextn:
                shared_experts = getattr(layer.mlp, "shared_experts", None)
                if shared_experts is not None:
                    for module in [
                        shared_experts.gate_up_proj,
                        shared_experts.down_proj,
                    ]:
                        requant_weight_ue8m0_inplace(
                            module.weight, module.weight_scale_inv, weight_block_size
                        )

                experts = layer.mlp.experts
                if isinstance(experts, DeepEPMoE):
                    for w in [
                        experts.w13_weight_fp8,
                        experts.w2_weight_fp8,
                    ]:
                        requant_weight_ue8m0_inplace(w[0], w[1], weight_block_size)
            else:
                mlp = layer.mlp
                assert isinstance(mlp, DeepseekV2MLP)
                for module in [
                    mlp.gate_up_proj,
                    mlp.down_proj,
                ]:
                    requant_weight_ue8m0_inplace(
                        module.weight, module.weight_scale_inv, weight_block_size
                    )

    def load_weights(self, weights: Iterable[Tuple[str, torch.Tensor]], is_nextn=False):

        if is_nextn:
            if hasattr(self.config, "num_nextn_predict_layers"):
                num_nextn_layers = self.config.num_nextn_predict_layers
                assert num_nextn_layers == 1, "Only 1 nextn layer is supported"
                # compatible with old design
                nextn_layer_id = (
                    0
                    if self.config.num_hidden_layers == 1
                    else self.config.num_hidden_layers
                )
            else:
                raise ValueError("num_nextn_predict_layers is not in the config")

        stacked_params_mapping = [
            # (param_name, shard_name, shard_id)
            ("gate_up_proj", "gate_proj", 0),
            ("gate_up_proj", "up_proj", 1),
        ]

        # Params for weights, fp8 weight scales, fp8 activation scales
        # (param_name, weight_name, expert_id, shard_id)
        expert_params_mapping = FusedMoE.make_expert_params_mapping(
            ckpt_gate_proj_name="gate_proj",
            ckpt_down_proj_name="down_proj",
            ckpt_up_proj_name="up_proj",
            num_experts=self.config.n_routed_experts + self.num_fused_shared_experts,
        )
        # Params for special naming rules in mixed-precision models, for example:
        # model.layers.xx.mlp.experts.xx.w1.input_scale. For details,
        # see https://huggingface.co/Barrrrry/DeepSeek-R1-W4AFP8/blob/main.
        if self.quant_config and self.quant_config.get_name() == "w4afp8":
            expert_params_mapping += FusedMoE.make_expert_input_scale_params_mapping(
                num_experts=self.config.n_routed_experts
            )

        # Fuse q_a_proj and kv_a_proj_with_mqa along output dimension when q_lora_rank is not None
        fuse_qkv_a_proj = hasattr(self.config, "q_lora_rank") and (
            self.config.q_lora_rank is not None
        )
        cached_a_proj = {} if fuse_qkv_a_proj else None

        if is_nextn:
            nextn_layer_prefix = f"model.layers.{nextn_layer_id}"
            nextn_spec_weight_names = [
                "shared_head.norm",
                "eh_proj",
                "enorm",
                "hnorm",
            ]

        if self.num_fused_shared_experts > 0:
            assert self.num_fused_shared_experts == 1
            log_info_on_rank0(logger, "Shared experts fusion optimization enabled.")

        with concurrent.futures.ThreadPoolExecutor() as executor:
            futures = []
            params_dict = dict(self.named_parameters())
            weight_names = []
            for name, loaded_weight in weights:
                layer_id = get_layer_id(name)
                if (
                    layer_id is not None
                    and hasattr(self.model, "start_layer")
                    and (
                        layer_id < self.model.start_layer
                        or layer_id >= self.model.end_layer
                    )
                ):
                    continue
                if self.num_fused_shared_experts > 0 and "mlp.shared_experts" in name:
                    name = name.replace(
                        "mlp.shared_experts",
                        f"mlp.experts.{self.config.n_routed_experts}",
                    )

                weight_names.append(name)

                if not is_nextn:
                    if hasattr(self.config, "num_nextn_predict_layers"):
                        num_nextn_layers = self.config.num_nextn_predict_layers
                        if num_nextn_layers > 0 and name.startswith("model.layers"):
                            name_list = name.split(".")
                            if (
                                len(name_list) >= 3
                                and int(name_list[2]) >= self.config.num_hidden_layers
                            ):
                                continue
                else:
                    if not name.startswith(nextn_layer_prefix):
                        continue

                    # Use shared head and embed weights from target model
                    if "shared_head.head" in name or "embed_tokens" in name:
                        continue

                    is_decoder = True
                    # For nextn specific weights
                    for weight_name in nextn_spec_weight_names:
                        if weight_name in name:
                            name = name.replace(nextn_layer_prefix, "model")
                            is_decoder = False
                            break
                    # For decoder layer weights
                    if is_decoder:
                        name = name.replace(nextn_layer_prefix, "model.decoder")

                if "rotary_emb.inv_freq" in name:
                    continue
                for param_name, weight_name, shard_id in stacked_params_mapping:
                    # Skip non-stacked layers and experts (experts handled below).
                    if weight_name not in name:
                        continue
                    # We have mlp.experts[0].gate_proj in the checkpoint.
                    # Since we handle the experts below in expert_params_mapping,
                    # we need to skip here BEFORE we update the name, otherwise
                    # name will be updated to mlp.experts[0].gate_up_proj, which
                    # will then be updated below in expert_params_mapping
                    # for mlp.experts[0].gate_gate_up_proj, which breaks load.
                    if ("mlp.experts." in name) and name not in params_dict:
                        continue
                    name = name.replace(weight_name, param_name)
                    # Skip loading extra bias for GPTQ models.
                    if name.endswith(".bias") and name not in params_dict:
                        continue
                    param = params_dict[name]
                    weight_loader = param.weight_loader
                    futures.append(
                        executor.submit(weight_loader, param, loaded_weight, shard_id)
                    )
                    break
                else:
                    for mapping in expert_params_mapping:
                        param_name, weight_name, expert_id, shard_id = mapping
                        if weight_name not in name:
                            continue
                        name = name.replace(weight_name, param_name)
                        param = params_dict[name]
                        weight_loader = param.weight_loader
                        futures.append(
                            executor.submit(
                                weight_loader,
                                param,
                                loaded_weight,
                                name,
                                shard_id=shard_id,
                                expert_id=expert_id,
                            )
                        )
                        break
                    else:
                        # Skip loading extra bias for GPTQ models.
                        if name.endswith(".bias") and name not in params_dict:
                            continue
                        # Skip loading embed_tokens if not first rank in pipeline parallelism
                        if ".embed_tokens." in name and not self.pp_group.is_first_rank:
                            continue
                        # Skip loading norm if not last rank in pipeline parallelism
                        if ".norm." in name and not self.pp_group.is_last_rank:
                            continue
                        if fuse_qkv_a_proj and (
                            "q_a_proj" in name or "kv_a_proj_with_mqa" in name
                        ):
                            cached_a_proj[name] = loaded_weight
                            q_a_proj_name = (
                                name
                                if "q_a_proj" in name
                                else name.replace("kv_a_proj_with_mqa", "q_a_proj")
                            )
                            kv_a_proj_name = (
                                name
                                if "kv_a_proj_with_mqa" in name
                                else name.replace("q_a_proj", "kv_a_proj_with_mqa")
                            )

                            # When both q_a_proj and kv_a_proj_with_mqa has been cached, load the fused weight to parameter
                            if (
                                q_a_proj_name in cached_a_proj
                                and kv_a_proj_name in cached_a_proj
                            ):
                                q_a_proj_weight = cached_a_proj[q_a_proj_name]
                                kv_a_proj_weight = cached_a_proj[kv_a_proj_name]
                                cat_dim = 0
                                if self.quant_config is not None and (
                                    self.quant_config.get_name() == "awq"
                                    or self.quant_config.get_name() == "awq_marlin"
                                    or self.quant_config.get_name() == "moe_wna16"
                                ):
                                    cat_dim = 1
                                fused_weight = torch.cat(
                                    [q_a_proj_weight, kv_a_proj_weight], dim=cat_dim
                                )
                                param_name = (
                                    name.replace(
                                        "q_a_proj", "fused_qkv_a_proj_with_mqa"
                                    )
                                    if "q_a_proj" in name
                                    else name.replace(
                                        "kv_a_proj_with_mqa",
                                        "fused_qkv_a_proj_with_mqa",
                                    )
                                )
                                param = params_dict[param_name]

                                weight_loader = getattr(
                                    param, "weight_loader", default_weight_loader
                                )
                                futures.append(
                                    executor.submit(weight_loader, param, fused_weight)
                                )
                                cached_a_proj.pop(q_a_proj_name)
                                cached_a_proj.pop(kv_a_proj_name)
                        else:
                            if (
                                "k_scale" in name or "v_scale" in name
                            ) and name not in params_dict:
                                # modelopt attn kv scale is named differently
                                for scale in ["k_scale", "v_scale"]:
                                    if scale in name:
                                        name = name.replace(
                                            f"{scale[0]}_proj", "attn_mqa"
                                        )
                                        break
                            if name not in params_dict:
                                # modelopt ckpt contains not needed weights for MTP module:
                                # model.decoder.self_attn.attn_mqa.v_scale and
                                # model.decoder.self_attn.attn_mqa.k_scale
                                logger.warning(f"{name} not found in params_dict.")
                                continue
                            param = params_dict[name]
                            weight_loader = getattr(
                                param, "weight_loader", default_weight_loader
                            )
                            futures.append(
                                executor.submit(weight_loader, param, loaded_weight)
                            )

            # Wait for all tasks to complete and raise any exceptions.
            for future in concurrent.futures.as_completed(futures):
                future.result()

        self.post_load_weights(is_nextn=is_nextn, weight_names=weight_names)

    def get_embed_and_head(self):
        return self.model.embed_tokens.weight, self.lm_head.weight

    def set_embed_and_head(self, embed, head):
        del self.model.embed_tokens.weight
        del self.lm_head.weight
        self.model.embed_tokens.weight = embed
        self.lm_head.weight = head
        torch.cuda.empty_cache()
        torch.cuda.synchronize()

    @classmethod
    def get_model_config_for_expert_location(cls, config):
        return ModelConfigForExpertLocation(
            num_layers=config.num_hidden_layers,
            num_logical_experts=config.n_routed_experts,
            num_groups=config.n_group,
        )


BackendRegistry.register("ascend", handle_ascend)
BackendRegistry.register("flashinfer", handle_flashinfer)
BackendRegistry.register("fa3", handle_fa3)
BackendRegistry.register("flashmla", handle_flashmla)
BackendRegistry.register("cutlass_mla", handle_cutlass_mla)
BackendRegistry.register("fa4", handle_fa4)
BackendRegistry.register("trtllm_mla", handle_trtllm_mla)
BackendRegistry.register("aiter", handle_aiter)
BackendRegistry.register("nsa", handle_nsa)
BackendRegistry.register("triton", handle_triton)


class DeepseekV3ForCausalLM(DeepseekV2ForCausalLM):
    pass


class DeepseekV32ForCausalLM(DeepseekV2ForCausalLM):
    pass


EntryClass = [DeepseekV2ForCausalLM, DeepseekV3ForCausalLM, DeepseekV32ForCausalLM]<|MERGE_RESOLUTION|>--- conflicted
+++ resolved
@@ -54,12 +54,9 @@
     NPUFusedMLAPreprocess,
     is_mla_preprocess_enabled,
 )
-<<<<<<< HEAD
-=======
 from sglang.srt.layers.attention.nsa.dequant_k_cache import dequantize_k_cache
 from sglang.srt.layers.attention.nsa.nsa_indexer import Indexer
 from sglang.srt.layers.attention.nsa.utils import NSA_KV_CACHE_STORE_FP8
->>>>>>> 605beeec
 from sglang.srt.layers.communicator import (
     LayerCommunicator,
     LayerScatterModes,
@@ -1241,13 +1238,8 @@
         self.is_mla_preprocess_enabled = is_mla_preprocess_enabled()
         if self.is_mla_preprocess_enabled:
             assert (
-<<<<<<< HEAD
-                quant_config.get_name() == "w8a8_int8"
-            ), "MLA Preprocess only works with W8A8Int8"
-=======
                 quant_config is None or quant_config.get_name() == "w8a8_int8"
             ), "MLA Preprocess only works with Unquant or W8A8Int8"
->>>>>>> 605beeec
             self.mla_preprocess = None
 
     def dispatch_attn_forward_method(
@@ -1356,13 +1348,10 @@
                 inner_state = self.mla_preprocess.forward(
                     positions, hidden_states, forward_batch, zero_allocator
                 )
-<<<<<<< HEAD
-=======
         elif attn_forward_method == AttnForwardMethod.NPU_MLA_SPARSE:
             inner_state = self.forward_npu_sparse_prepare(
                 positions, hidden_states, forward_batch, zero_allocator
             )
->>>>>>> 605beeec
         elif attn_forward_method == AttnForwardMethod.MLA_FUSED_ROPE:
             inner_state = self.forward_absorb_fused_mla_rope_prepare(
                 positions, hidden_states, forward_batch, zero_allocator
