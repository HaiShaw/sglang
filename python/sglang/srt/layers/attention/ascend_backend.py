from __future__ import annotations

from dataclasses import dataclass
from typing import TYPE_CHECKING, List, Optional

import custom_ops
import torch
import torch_npu
from torch.nn.functional import scaled_dot_product_attention

from sglang.srt.configs.model_config import AttentionArch
from sglang.srt.layers.attention.base_attn_backend import AttentionBackend
from sglang.srt.layers.attention.npu_ops.mla_preprocess import is_mla_preprocess_enabled
from sglang.srt.layers.attention.torch_native_backend import TorchNativeAttnBackend
from sglang.srt.layers.dp_attention import get_attention_tp_size
from sglang.srt.layers.radix_attention import AttentionType
from sglang.srt.model_executor.forward_batch_info import ForwardBatch
from sglang.srt.utils import get_bool_env_var

if TYPE_CHECKING:
    from sglang.srt.layers.radix_attention import RadixAttention
    from sglang.srt.model_executor.model_runner import ModelRunner

import os

import numpy as np


@dataclass
class ForwardMetadata:

    # calculated map for kv positions [bs * maxseqlen]
    block_tables: Optional[torch.Tensor] = None

    # seq len inputs
    extend_seq_lens_cpu_int: Optional[torch.Tensor] = None
    seq_lens_cpu_int: Optional[torch.Tensor] = None
    seq_lens_cpu_list: Optional[List[int]] = None
    seq_lens_list_cumsum: Optional[List[int]] = None
    seq_lens: Optional[torch.Tensor] = None
    actual_seq_lengths_q: Optional[torch.Tensor] = None


class AscendAttnBackend(AttentionBackend):

    def gen_attention_mask(self, max_seq_len: int, dtype=torch.float16):
        mask_flag = torch.tril(
            torch.ones((max_seq_len, max_seq_len), dtype=torch.bool)
        ).view(max_seq_len, max_seq_len)
        mask_flag = ~mask_flag
        if dtype == torch.float16:
            mask_value = torch.finfo(torch.float32).min
        else:
            mask_value = 1
        self.mask = (
            torch.masked_fill(
                torch.zeros(size=(max_seq_len, max_seq_len)), mask_flag, mask_value
            )
            .to(dtype)
            .to(self.device)
        )
        self.mask_len = max_seq_len

    def __init__(self, model_runner: ModelRunner):
        super().__init__()
        self.forward_metadata = None
        self.device = model_runner.device
        self.page_size = model_runner.page_size
        self.use_mla = model_runner.model_config.attention_arch == AttentionArch.MLA
        if self.use_mla:
            self.kv_lora_rank = model_runner.model_config.kv_lora_rank
            self.qk_rope_head_dim = model_runner.model_config.qk_rope_head_dim
            self.q_head_dim = (
                self.qk_rope_head_dim + model_runner.model_config.qk_nope_head_dim
            )
        self.native_attn = TorchNativeAttnBackend(model_runner)
        self.graph_metadata = {}
        self.max_context_len = model_runner.model_config.context_len
        self.req_to_token = model_runner.req_to_token_pool.req_to_token
        self.graph_mode = False
        self.use_fia = get_bool_env_var("ASCEND_USE_FIA", "False")
        if not self.use_fia:
            self.gen_attention_mask(128, model_runner.dtype)
        mask_length = 2048
        self.fia_mask = ~torch.tril(
            torch.ones(
                (mask_length, mask_length),
                dtype=torch.bool,
                device=model_runner.device,
            )
        )

    def init_forward_metadata(self, forward_batch: ForwardBatch):
        """Init the metadata for a forward pass."""
        tp_size = get_attention_tp_size()
        self.forward_metadata = ForwardMetadata()

        self.forward_metadata.block_tables = (
            forward_batch.req_to_token_pool.req_to_token[
                forward_batch.req_pool_indices, : forward_batch.seq_lens.max()
            ][:, :: self.page_size]
            // self.page_size
        )
        if forward_batch.extend_seq_lens is not None:
            self.forward_metadata.extend_seq_lens_cpu_int = (
                forward_batch.extend_seq_lens.cpu().int()
            )
        self.forward_metadata.seq_lens_cpu_int = forward_batch.seq_lens_cpu.int()

        seq_lens_list_cumsum = np.cumsum(forward_batch.extend_seq_lens_cpu)
        self.forward_metadata.seq_lens_list_cumsum = seq_lens_list_cumsum

        self.graph_mode = False

    def init_cuda_graph_state(self, max_bs: int, max_num_tokens: int):
        self.graph_metadata = {
            "block_tables": torch.empty(
                (max_bs, self.max_context_len // self.page_size),
                dtype=torch.int32,
                device=self.device,
            ),
        }

    def init_forward_metadata_capture_cuda_graph(
        self,
        bs: int,
        num_tokens: int,
        req_pool_indices: torch.Tensor,
        seq_lens: torch.Tensor,
        encoder_lens: Optional[torch.Tensor],
        forward_mode: ForwardMode,
        spec_info: Optional[Union[EagleDraftInput, EagleVerifyInput]],
    ):
        metadata = ForwardMetadata()

        metadata.block_tables = self.graph_metadata["block_tables"][:bs, :]
        metadata.seq_lens_cpu_list = seq_lens.cpu().int().tolist()
        metadata.seq_lens = seq_lens
        metadata.actual_seq_lengths_q = torch.tensor(
            [1 + i * 1 for i in range(bs)], dtype=torch.int32, device=seq_lens.device
        )

        self.graph_metadata[bs] = metadata
        self.forward_metadata = metadata

        self.graph_mode = True

    def init_forward_metadata_replay_cuda_graph(
        self,
        bs: int,
        req_pool_indices: torch.Tensor,
        seq_lens: torch.Tensor,
        seq_lens_sum: int,
        encoder_lens: Optional[torch.Tensor],
        forward_mode: ForwardMode,
        spec_info: Optional[Union[EagleDraftInput, EagleVerifyInput]],
        seq_lens_cpu: Optional[torch.Tensor],
    ):
        metadata = self.graph_metadata[bs]
        max_len = seq_lens_cpu[:bs].max().item()
        max_seq_pages = (max_len + self.page_size - 1) // self.page_size

        metadata.block_tables[:bs, :max_seq_pages].copy_(
            self.req_to_token[req_pool_indices[:bs], :max_len][:, :: self.page_size]
            // self.page_size
        )
        metadata.block_tables[:bs, max_seq_pages:].fill_(0)
        metadata.block_tables[bs:, :].fill_(0)

        metadata.seq_lens[:bs].copy_(seq_lens[:bs])

        self.forward_metadata = metadata

        self.graph_mode = True

    def get_cuda_graph_seq_len_fill_value(self):
        return 0

    def forward_sparse(
        self,
        q: torch.Tensor,
        k: torch.Tensor,
        v: torch.Tensor,
        layer: RadixAttention,
        forward_batch: ForwardBatch,
        save_kv_cache: bool = True,
        # For multi_head latent attention
        q_rope: Optional[torch.Tensor] = None,
        k_rope: Optional[torch.Tensor] = None,
        topk_indices: torch.Tensor = None,
    ):

        is_prefill = forward_batch.forward_mode.is_extend()

        if save_kv_cache:
            k = k.view(-1, layer.tp_k_head_num, self.kv_lora_rank)
            k_rope = k_rope.view(-1, layer.tp_k_head_num, self.qk_rope_head_dim)
            forward_batch.token_to_kv_pool.set_kv_buffer(
                layer, forward_batch.out_cache_loc, k, k_rope
            )
        q_nope, q_pe = q, q_rope
        k_nope, k_pe = forward_batch.token_to_kv_pool.get_kv_buffer(layer.layer_id)
        block_table = self.forward_metadata.block_tables
        if is_prefill:
            actual_seq_qlen = torch.cumsum(forward_batch.seq_lens, dim=0)
        else:
            if self.forward_metadata.actual_seq_lengths_q is None:
                actual_seq_qlen = (
                    torch.arange(1, q.shape[0] + 1).to(q.device).to(torch.int32)
                )
            else:
                actual_seq_qlen = self.forward_metadata.actual_seq_lengths_q
        if self.forward_metadata.seq_lens_cpu_int is None:
            actual_seq_lengths_kv = self.forward_metadata.seq_lens
        else:
            actual_seq_lengths_kv = self.forward_metadata.seq_lens_cpu_int

        attn_out = torch.ops.custom.npu_sparse_flash_attention(
            query=q_nope,
            key=k_nope,
            value=k_nope,
            query_rope=q_pe,
            key_rope=k_pe,
            sparse_indices=topk_indices,
            scale_value=layer.scaling,
            actual_seq_lengths_query=actual_seq_qlen.to(torch.int32),
            actual_seq_lengths_kv=actual_seq_lengths_kv.to(q.device),
            block_table=block_table,
            sparse_block_size=1,
            layout_query="TND",
            layout_kv="PA_BSND",
            sparse_mode=3,
        )

        return attn_out

    def forward_extend(
        self,
        q,
        k,
        v,
        layer: RadixAttention,
        forward_batch: ForwardBatch,
        save_kv_cache: bool = True,
        # For multi_head latent attention
        q_rope: Optional[torch.Tensor] = None,
        k_rope: Optional[torch.Tensor] = None,
        topk_indices: Optional[torch.Tensor] = None,
    ):
        if topk_indices is not None:
            return self.forward_sparse(
                q,
                k,
                v,
                layer,
                forward_batch,
                save_kv_cache,
                q_rope,
                k_rope,
                topk_indices,
            )
        if not self.use_mla:
            if save_kv_cache:
                forward_batch.token_to_kv_pool.set_kv_buffer(
                    layer, forward_batch.out_cache_loc, k, v
                )

            k_cache = forward_batch.token_to_kv_pool.get_key_buffer(layer.layer_id)
            v_cache = forward_batch.token_to_kv_pool.get_value_buffer(layer.layer_id)

            if self.use_fia:
                """FIA will support multi-bs in the later version of CANN"""
                q = q.reshape(-1, layer.tp_q_head_num, layer.qk_head_dim)
                attn_output = torch.empty(
                    (q.size(0), layer.tp_q_head_num, layer.v_head_dim),
                    device=q.device,
                    dtype=q.dtype,
                )
                q_len_offset = 0
                for q_len in forward_batch.extend_seq_lens_cpu:
                    attn_output[q_len_offset : q_len_offset + q_len] = (
                        torch.ops.npu.npu_fused_infer_attention_score(
                            q[None, q_len_offset : q_len_offset + q_len],
                            k[None, q_len_offset : q_len_offset + q_len],
                            v[None, q_len_offset : q_len_offset + q_len],
                            num_heads=layer.tp_q_head_num,
                            num_key_value_heads=layer.tp_k_head_num,
                            input_layout="BSND",  # todo, TND not supports q_heads!=k_heads
                            atten_mask=self.fia_mask.unsqueeze(0),
                            sparse_mode=3,
                            scale=layer.scaling,
                            next_tokens=0,
                        )[0]
                    )
                    q_len_offset += q_len
                attn_output = attn_output.view(
                    -1, layer.tp_q_head_num * layer.v_head_dim
                )

            else:
                if layer.qk_head_dim <= 128:
                    query = q.reshape(-1, layer.tp_q_head_num * layer.qk_head_dim)
                    attn_output = torch.empty(
                        (query.shape[0], layer.tp_q_head_num * layer.v_head_dim),
                        dtype=query.dtype,
                        device=query.device,
                    )

                    torch_npu._npu_flash_attention_qlens(
                        query=query,
                        key_cache=k_cache,
                        value_cache=v_cache,
                        mask=self.mask,
                        block_table=self.forward_metadata.block_tables,
                        seq_len=self.forward_metadata.extend_seq_lens_cpu_int,
                        context_lens=self.forward_metadata.seq_lens_cpu_int,
                        scale_value=layer.scaling,
                        num_heads=layer.tp_q_head_num,
                        num_kv_heads=layer.tp_k_head_num,
                        out=attn_output,
                    )
                else:
                    if layer.qk_head_dim != layer.v_head_dim:
                        attn_output = q.new_empty(
                            (q.shape[0], layer.tp_q_head_num * layer.v_head_dim)
                        )
                    else:
                        attn_output = torch.empty_like(q)

                    use_gqa = layer.tp_q_head_num != layer.tp_k_head_num

                    q_ = q.view(-1, layer.tp_q_head_num, layer.qk_head_dim)
                    o_ = attn_output.view(-1, layer.tp_q_head_num, layer.v_head_dim)

                    causal = True
                    if (
                        layer.is_cross_attention
                        or layer.attn_type == AttentionType.ENCODER_ONLY
                    ):
                        causal = False

                    self.native_attn._run_sdpa_forward_extend(
                        q_,
                        o_,
                        k_cache.view(-1, layer.tp_k_head_num, layer.qk_head_dim),
                        v_cache.view(-1, layer.tp_v_head_num, layer.v_head_dim),
                        forward_batch.req_to_token_pool.req_to_token,
                        forward_batch.req_pool_indices,
                        forward_batch.seq_lens,
                        forward_batch.extend_prefix_lens,
                        forward_batch.extend_seq_lens,
                        scaling=layer.scaling,
                        enable_gqa=use_gqa,
                        causal=causal,
                    )
        else:
            assert (
                layer.qk_head_dim != layer.v_head_dim
            ), "FIA only supports qk_head_dim != v_head_dim"
            q_nope, q_rope = q.split([layer.v_head_dim, self.qk_rope_head_dim], dim=-1)
            k_nope, k_rope = k.split([layer.v_head_dim, self.qk_rope_head_dim], dim=-1)

            attn_output, _ = torch.ops.npu.npu_fused_infer_attention_score(
                q_nope,
                k_nope,
                v,
                query_rope=q_rope,
                key_rope=k_rope,
                num_heads=layer.tp_q_head_num,
                input_layout="TND",
                atten_mask=self.fia_mask,
                sparse_mode=3,
                actual_seq_lengths=self.forward_metadata.seq_lens_list_cumsum,
                actual_seq_lengths_kv=self.forward_metadata.seq_lens_list_cumsum,
                scale=layer.scaling,
                next_tokens=0,
            )

        return attn_output

    def forward_decode_graph(
        self,
        q: torch.Tensor,
        k: torch.Tensor,
        v: torch.Tensor,
        layer: RadixAttention,
        forward_batch: ForwardBatch,
        save_kv_cache: bool = True,
        q_rope: Optional[torch.Tensor] = None,
        k_rope: Optional[torch.Tensor] = None,
    ):
        if save_kv_cache:
            if self.use_mla:
                k = k.view(-1, layer.tp_k_head_num, self.kv_lora_rank)
                k_rope = k_rope.view(-1, layer.tp_k_head_num, self.qk_rope_head_dim)
                forward_batch.token_to_kv_pool.set_kv_buffer(
                    layer, forward_batch.out_cache_loc, k, k_rope
                )
            else:
                forward_batch.token_to_kv_pool.set_kv_buffer(
                    layer, forward_batch.out_cache_loc, k, v
                )

        if not self.use_mla:
            k_cache = forward_batch.token_to_kv_pool.get_key_buffer(
                layer.layer_id
            ).view(-1, self.page_size, layer.tp_k_head_num * layer.qk_head_dim)
            v_cache = forward_batch.token_to_kv_pool.get_value_buffer(
                layer.layer_id
            ).view(-1, self.page_size, layer.tp_v_head_num * layer.v_head_dim)
            query = q.reshape(-1, 1, layer.tp_q_head_num * layer.qk_head_dim)
            if self.forward_metadata.seq_lens_cpu_int is None:
                actual_seq_len_kv = self.forward_metadata.seq_lens_cpu_list
            else:
                actual_seq_len_kv = (
                    self.forward_metadata.seq_lens_cpu_int.cpu().int().tolist()
                )
            num_tokens = query.shape[0]
            workspace = torch_npu._npu_fused_infer_attention_score_get_max_workspace(
                query,
                k_cache,
                v_cache,
                block_table=self.forward_metadata.block_tables,
                block_size=self.page_size,
                num_heads=layer.tp_q_head_num,
                num_key_value_heads=layer.tp_k_head_num,
                input_layout="BSH",
                scale=layer.scaling,
                actual_seq_lengths_kv=actual_seq_len_kv,
            )
            output = torch.empty(
                (num_tokens, 1, layer.tp_q_head_num * layer.v_head_dim),
                dtype=q.dtype,
                device=q.device,
            )
            softmax_lse = torch.empty(1, dtype=q.dtype, device=q.device)
            torch_npu.npu_fused_infer_attention_score.out(
                query,
                k_cache,
                v_cache,
                block_table=self.forward_metadata.block_tables,
                block_size=self.page_size,
                num_heads=layer.tp_q_head_num,
                num_key_value_heads=layer.tp_k_head_num,
                input_layout="BSH",
                scale=layer.scaling,
                actual_seq_lengths_kv=actual_seq_len_kv,
                workspace=workspace,
                out=[output, softmax_lse],
            )
            return output.view(num_tokens, layer.tp_q_head_num * layer.v_head_dim)
        else:
            c_kv, k_rope = forward_batch.token_to_kv_pool.get_kv_buffer(layer.layer_id)
            k_rope_cache = k_rope.view(
                -1, layer.tp_k_head_num, self.page_size, self.qk_rope_head_dim
            )
            c_kv_cache = c_kv.view(
                -1, layer.tp_v_head_num, self.page_size, self.kv_lora_rank
            )

            q_nope = q.view(-1, layer.tp_q_head_num, 1, self.kv_lora_rank).contiguous()
            q_rope = q_rope.view(-1, layer.tp_q_head_num, 1, self.qk_rope_head_dim)
            if self.forward_metadata.seq_lens_cpu_int is None:
                actual_seq_len_kv = self.forward_metadata.seq_lens_cpu_list
            else:
                actual_seq_len_kv = (
                    self.forward_metadata.seq_lens_cpu_int.cpu().int().tolist()
                )

            workspace = torch_npu._npu_fused_infer_attention_score_get_max_workspace(
                q_nope,
                c_kv_cache,
                c_kv_cache,
                query_rope=q_rope,
                key_rope=k_rope_cache,
                num_heads=layer.tp_q_head_num,
                num_key_value_heads=layer.tp_k_head_num,
                block_table=self.forward_metadata.block_tables,
                block_size=self.page_size,
                input_layout="BNSD",
                scale=layer.scaling,
                actual_seq_lengths_kv=actual_seq_len_kv,
                antiquant_mode=0,
                antiquant_scale=None,
                sparse_mode=0,
            )
            output = torch.empty_like(q_nope, dtype=q.dtype, device=q.device)
            softmax_lse = torch.empty(1, dtype=q.dtype, device=q.device)

            torch_npu.npu_fused_infer_attention_score.out(
                q_nope,
                c_kv_cache,
                c_kv_cache,
                query_rope=q_rope,
                key_rope=k_rope_cache,
                num_heads=layer.tp_q_head_num,
                num_key_value_heads=layer.tp_k_head_num,
                block_table=self.forward_metadata.block_tables,
                block_size=self.page_size,
                input_layout="BNSD",
                scale=layer.scaling,
                actual_seq_lengths_kv=actual_seq_len_kv,
                antiquant_mode=0,
                antiquant_scale=None,
                sparse_mode=0,
                workspace=workspace,
                out=[output, softmax_lse],
            )
            return output.view(-1, layer.tp_q_head_num * self.kv_lora_rank)

    def forward_decode(
        self,
        q: torch.Tensor,
        k: torch.Tensor,
        v: torch.Tensor,
        layer: RadixAttention,
        forward_batch: ForwardBatch,
        save_kv_cache: bool = True,
        # For multi-head latent attention
        q_rope: Optional[torch.Tensor] = None,
        k_rope: Optional[torch.Tensor] = None,
        topk_indices: Optional[torch.Tensor] = None,
    ):
        if is_mla_preprocess_enabled():
            # MLAPO does saving kv_cache
            save_kv_cache = False
<<<<<<< HEAD
=======
        if topk_indices is not None:
            return self.forward_sparse(
                q,
                k,
                v,
                layer,
                forward_batch,
                save_kv_cache,
                q_rope,
                k_rope,
                topk_indices,
            )
>>>>>>> 605beeec

        if self.graph_mode:
            return self.forward_decode_graph(
                q,
                k,
                v,
                layer,
                forward_batch,
                save_kv_cache,
                q_rope=q_rope,
                k_rope=k_rope,
            )

        if not self.use_mla:
            if save_kv_cache:
                forward_batch.token_to_kv_pool.set_kv_buffer(
                    layer, forward_batch.out_cache_loc, k, v
                )
            num_tokens = q.shape[0]
            k_cache = forward_batch.token_to_kv_pool.get_key_buffer(layer.layer_id)
            v_cache = forward_batch.token_to_kv_pool.get_value_buffer(layer.layer_id)
            if self.use_fia:
                attn_output, _ = torch.ops.npu.npu_fused_infer_attention_score(
                    q.view(
                        forward_batch.batch_size,
                        -1,
                        layer.tp_q_head_num,
                        layer.qk_head_dim,
                    ),
                    k_cache.view(
                        -1, self.page_size, layer.tp_k_head_num * layer.qk_head_dim
                    ),
                    v_cache.view(
                        -1, self.page_size, layer.tp_v_head_num * layer.qk_head_dim
                    ),
                    num_heads=layer.tp_q_head_num,
                    num_key_value_heads=layer.tp_k_head_num,
                    input_layout="BSND",
                    atten_mask=None,
                    block_size=self.page_size,
                    block_table=self.forward_metadata.block_tables,
                    actual_seq_lengths_kv=self.forward_metadata.seq_lens_cpu_int,
                    scale=layer.scaling,
                )
            else:
                query = q.reshape(-1, layer.tp_q_head_num, layer.qk_head_dim)
                num_tokens = query.shape[0]
                attn_output = torch.empty(
                    (num_tokens, layer.tp_q_head_num, layer.v_head_dim),
                    dtype=query.dtype,
                    device=query.device,
                )

                torch_npu._npu_paged_attention(
                    query=query,
                    key_cache=k_cache,
                    value_cache=v_cache,
                    num_heads=layer.tp_q_head_num,
                    num_kv_heads=layer.tp_k_head_num,
                    scale_value=layer.scaling,
                    block_table=self.forward_metadata.block_tables,
                    context_lens=self.forward_metadata.seq_lens_cpu_int,
                    out=attn_output,
                )
            return attn_output.view(num_tokens, layer.tp_q_head_num * layer.v_head_dim)
        else:
            if save_kv_cache:
                forward_batch.token_to_kv_pool.set_kv_buffer(
                    layer, forward_batch.out_cache_loc, k, k_rope
                )
            num_tokens = q.shape[0]
            kv_c = forward_batch.token_to_kv_pool.get_key_buffer(layer.layer_id)
            k_pe = forward_batch.token_to_kv_pool.get_value_buffer(layer.layer_id)

            if self.use_fia and (layer.tp_q_head_num // layer.tp_k_head_num) >= 8:
                """layer.tp_q_head_num // layer.tp_k_head_num < 8 will support in the later version of CANN"""
                kv_c = kv_c.view(
                    -1, self.page_size, layer.tp_k_head_num * self.kv_lora_rank
                )
                k_pe = k_pe.view(
                    -1, self.page_size, layer.tp_k_head_num * self.qk_rope_head_dim
                )
                q = q.view(
                    forward_batch.batch_size, -1, layer.tp_q_head_num, self.kv_lora_rank
                )
                q_rope = q_rope.view(
                    forward_batch.batch_size,
                    -1,
                    layer.tp_q_head_num,
                    self.qk_rope_head_dim,
                )
                attn_output, _ = torch.ops.npu.npu_fused_infer_attention_score(
                    q,
                    kv_c,
                    kv_c,
                    query_rope=q_rope,
                    key_rope=k_pe,
                    num_heads=layer.tp_q_head_num,
                    num_key_value_heads=layer.tp_k_head_num,
                    input_layout="BSND",
                    atten_mask=None,
                    sparse_mode=0,
                    scale=layer.scaling,
                    antiquant_mode=0,
                    antiquant_scale=None,
                    block_table=self.forward_metadata.block_tables,
                    block_size=self.page_size,
                    actual_seq_lengths_kv=self.forward_metadata.seq_lens_cpu_int,
                )
            else:
                assert (
                    self.graph_mode == False
                )  # _npu_paged_attention_mla not support graph mode
                q = torch.cat([q, q_rope], dim=-1)
                query = q.view(-1, layer.tp_q_head_num, layer.head_dim)
                kv_c_and_k_pe_cache = torch.cat([kv_c, k_pe], dim=-1)
                kv_c_and_k_pe_cache = kv_c_and_k_pe_cache.view(
                    -1,
                    self.page_size,
                    layer.tp_k_head_num,
                    self.kv_lora_rank + self.qk_rope_head_dim,
                )
                attn_output = torch.empty(
                    [num_tokens, layer.tp_q_head_num, self.kv_lora_rank],
                    dtype=q.dtype,
                    device=q.device,
                )
                torch_npu._npu_paged_attention_mla(
                    query=query,
                    key_cache=kv_c_and_k_pe_cache,
                    num_kv_heads=layer.tp_k_head_num,
                    num_heads=layer.tp_q_head_num,
                    scale_value=layer.scaling,
                    block_table=self.forward_metadata.block_tables,
                    context_lens=self.forward_metadata.seq_lens_cpu_int,
                    mla_vheadsize=self.kv_lora_rank,
                    out=attn_output,
                )
            return attn_output.view(num_tokens, layer.tp_q_head_num * self.kv_lora_rank)<|MERGE_RESOLUTION|>--- conflicted
+++ resolved
@@ -524,8 +524,6 @@
         if is_mla_preprocess_enabled():
             # MLAPO does saving kv_cache
             save_kv_cache = False
-<<<<<<< HEAD
-=======
         if topk_indices is not None:
             return self.forward_sparse(
                 q,
@@ -538,7 +536,6 @@
                 k_rope,
                 topk_indices,
             )
->>>>>>> 605beeec
 
         if self.graph_mode:
             return self.forward_decode_graph(
