# Copyright 2023-2024 SGLang Team
# Licensed under the Apache License, Version 2.0 (the "License");
# you may not use this file except in compliance with the License.
# You may obtain a copy of the License at
#
#     http://www.apache.org/licenses/LICENSE-2.0
#
# Unless required by applicable law or agreed to in writing, software
# distributed under the License is distributed on an "AS IS" BASIS,
# WITHOUT WARRANTIES OR CONDITIONS OF ANY KIND, either express or implied.
# See the License for the specific language governing permissions and
# limitations under the License.
# ==============================================================================
"""The arguments of the server."""

import argparse
import dataclasses
import json
import logging
import os
import random
import tempfile
from typing import List, Literal, Optional, Union

from sglang.srt.connector import ConnectorType
from sglang.srt.function_call.function_call_parser import FunctionCallParser
from sglang.srt.hf_transformers_utils import check_gguf_file, get_config
from sglang.srt.lora.lora_registry import LoRARef
from sglang.srt.parser.reasoning_parser import ReasoningParser
from sglang.srt.utils import (
    LORA_TARGET_ALL_MODULES,
    SUPPORTED_LORA_TARGET_MODULES,
    configure_ipv6,
    get_device,
    get_device_memory_capacity,
    is_cuda,
    is_flashinfer_available,
    is_hip,
    is_npu,
    is_port_available,
    is_remote_url,
    is_sm90_supported,
    is_sm100_supported,
    is_triton_kernels_available,
    is_valid_ipv6_address,
    json_list_type,
    nullable_str,
    parse_connector_type,
)
from sglang.utils import is_in_ci

logger = logging.getLogger(__name__)

# Define constants
LOAD_FORMAT_CHOICES = [
    "auto",
    "pt",
    "safetensors",
    "npcache",
    "dummy",
    "sharded_state",
    "gguf",
    "bitsandbytes",
    "layered",
    "remote",
    "remote_instance",
]

QUANTIZATION_CHOICES = [
    "awq",
    "fp8",
    "gptq",
    "marlin",
    "gptq_marlin",
    "awq_marlin",
    "bitsandbytes",
    "gguf",
    "modelopt",
    "modelopt_fp4",
    "petit_nvfp4",
    "w8a8_int8",
    "w8a8_fp8",
    "moe_wna16",
    "qoq",
    "w4afp8",
    "mxfp4",
]

ATTENTION_BACKEND_CHOICES = [
    # Common
    "triton",
    "torch_native",
    "flex_attention",
    "nsa",
    # NVIDIA specific
    "cutlass_mla",
    "fa3",
    "fa4",
    "flashinfer",
    "flashmla",
    "trtllm_mla",
    "trtllm_mha",
    "dual_chunk_flash_attn",
    "hybrid_linear_attn",
    # AMD specific
    "aiter",
    "wave",
    # Other platforms
    "intel_amx",
    "ascend",
]

LORA_BACKEND_CHOICES = ["triton", "csgmv"]

DISAGG_TRANSFER_BACKEND_CHOICES = ["mooncake", "nixl", "ascend", "fake"]

GRAMMAR_BACKEND_CHOICES = ["xgrammar", "outlines", "llguidance", "none"]

DETERMINISTIC_ATTENTION_BACKEND_CHOICES = ["flashinfer", "fa3", "triton"]

NSA_CHOICES = ["flashmla", "fa3", "tilelang"]

NSA_DEFAULT_PREFILL = "flashmla"
NSA_DEFAULT_DECODE = "fa3"


# Allow external code to add more choices
def add_load_format_choices(choices):
    LOAD_FORMAT_CHOICES.extend(choices)


def add_quantization_method_choices(choices):
    QUANTIZATION_CHOICES.extend(choices)


def add_attention_backend_choices(choices):
    ATTENTION_BACKEND_CHOICES.extend(choices)


def add_disagg_transfer_backend_choices(choices):
    DISAGG_TRANSFER_BACKEND_CHOICES.extend(choices)


def add_grammar_backend_choices(choices):
    GRAMMAR_BACKEND_CHOICES.extend(choices)


@dataclasses.dataclass
class ServerArgs:
    # Model and tokenizer
    model_path: str
    tokenizer_path: Optional[str] = None
    tokenizer_mode: str = "auto"
    tokenizer_worker_num: int = 1
    skip_tokenizer_init: bool = False
    load_format: str = "auto"
    model_loader_extra_config: str = "{}"
    trust_remote_code: bool = False
    context_length: Optional[int] = None
    is_embedding: bool = False
    enable_multimodal: Optional[bool] = None
    revision: Optional[str] = None
    model_impl: str = "auto"

    # HTTP server
    host: str = "127.0.0.1"
    port: int = 30000
    skip_server_warmup: bool = False
    warmups: Optional[str] = None
    nccl_port: Optional[int] = None

    # Quantization and data type
    dtype: str = "auto"
    quantization: Optional[str] = None
    quantization_param_path: Optional[str] = None
    kv_cache_dtype: str = "auto"

    # Memory and scheduling
    mem_fraction_static: Optional[float] = None
    max_running_requests: Optional[int] = None
    max_queued_requests: Optional[int] = None
    max_total_tokens: Optional[int] = None
    chunked_prefill_size: Optional[int] = None
    max_prefill_tokens: int = 16384
    schedule_policy: str = "fcfs"
    enable_priority_scheduling: bool = False
    schedule_low_priority_values_first: bool = False
    priority_scheduling_preemption_threshold: int = 10
    schedule_conservativeness: float = 1.0
    page_size: Optional[int] = None
    hybrid_kvcache_ratio: Optional[float] = None
    swa_full_tokens_ratio: float = 0.8
    disable_hybrid_swa_memory: bool = False
    radix_eviction_policy: str = "lru"

    # Runtime options
    device: Optional[str] = None
    tp_size: int = 1
    pp_size: int = 1
    max_micro_batch_size: Optional[int] = None
    stream_interval: int = 1
    stream_output: bool = False
    random_seed: Optional[int] = None
    constrained_json_whitespace_pattern: Optional[str] = None
    watchdog_timeout: float = 300
    dist_timeout: Optional[int] = None  # timeout for torch.distributed
    download_dir: Optional[str] = None
    base_gpu_id: int = 0
    gpu_id_step: int = 1
    sleep_on_idle: bool = False

    # Logging
    log_level: str = "info"
    log_level_http: Optional[str] = None
    log_requests: bool = False
    log_requests_level: int = 2
    crash_dump_folder: Optional[str] = None
    show_time_cost: bool = False
    enable_metrics: bool = False
    enable_metrics_for_all_schedulers: bool = False
    tokenizer_metrics_custom_labels_header: str = "x-custom-labels"
    tokenizer_metrics_allowed_custom_labels: Optional[List[str]] = None
    bucket_time_to_first_token: Optional[List[float]] = None
    bucket_inter_token_latency: Optional[List[float]] = None
    bucket_e2e_request_latency: Optional[List[float]] = None
    collect_tokens_histogram: bool = False
    prompt_tokens_buckets: Optional[List[str]] = None
    generation_tokens_buckets: Optional[List[str]] = None
    decode_log_interval: int = 40
    enable_request_time_stats_logging: bool = False
    kv_events_config: Optional[str] = None
    gc_warning_threshold_secs: float = 0.0
    enable_trace: bool = False
    oltp_traces_endpoint: str = "localhost:4317"

    # API related
    api_key: Optional[str] = None
    served_model_name: Optional[str] = None
    weight_version: str = "default"
    chat_template: Optional[str] = None
    completion_template: Optional[str] = None
    file_storage_path: str = "sglang_storage"
    enable_cache_report: bool = False
    reasoning_parser: Optional[str] = None
    tool_call_parser: Optional[str] = None
    tool_server: Optional[str] = None

    # Data parallelism
    dp_size: int = 1
    load_balance_method: str = "round_robin"
    load_watch_interval: float = 0.1
    # FIXME: remove this after dp rank scheduling is fully supported with PD-Disaggregation
    prefill_round_robin_balance: bool = False

    # Multi-node distributed serving
    dist_init_addr: Optional[str] = None
    nnodes: int = 1
    node_rank: int = 0

    # Model override args in JSON
    json_model_override_args: str = "{}"
    preferred_sampling_params: Optional[str] = None

    # LoRA
    enable_lora: Optional[bool] = None
    max_lora_rank: Optional[int] = None
    lora_target_modules: Optional[Union[set[str], List[str]]] = None
    lora_paths: Optional[
        Union[dict[str, str], List[dict[str, str]], List[str], List[LoRARef]]
    ] = None
    max_loaded_loras: Optional[int] = None
    max_loras_per_batch: int = 8
    lora_backend: str = "triton"
    max_lora_chunk_size: Optional[int] = 16

    # Kernel backend
    attention_backend: Optional[str] = None
    decode_attention_backend: Optional[str] = None
    prefill_attention_backend: Optional[str] = None
    sampling_backend: Optional[str] = None
    grammar_backend: Optional[str] = None
    mm_attention_backend: Optional[str] = None

    # Speculative decoding
    speculative_algorithm: Optional[str] = None
    speculative_draft_model_path: Optional[str] = None
    speculative_draft_model_revision: Optional[str] = None
    speculative_num_steps: Optional[int] = None
    speculative_eagle_topk: Optional[int] = None
    speculative_num_draft_tokens: Optional[int] = None
    speculative_accept_threshold_single: float = 1.0
    speculative_accept_threshold_acc: float = 1.0
    speculative_token_map: Optional[str] = None
    speculative_attention_mode: str = "prefill"
    # For ngram only
    speculative_ngram_min_match_window_size: int = 1
    speculative_ngram_max_match_window_size: int = 12
    speculative_ngram_min_bfs_breadth: int = 1
    speculative_ngram_max_bfs_breadth: int = 10
    speculative_ngram_match_type: Literal["BFS", "PROB"] = "BFS"
    speculative_ngram_branch_length: int = 18
    speculative_ngram_capacity: int = 10 * 1000 * 1000

    # Expert parallelism
    ep_size: int = 1
    moe_a2a_backend: Literal["none", "deepep"] = "none"
    moe_runner_backend: Literal[
        "auto",
        "triton",
        "triton_kernel",
        "flashinfer_trtllm",
        "flashinfer_cutlass",
        "flashinfer_mxfp4",
    ] = "auto"
    flashinfer_mxfp4_moe_precision: Literal["default", "bf16"] = "default"
    enable_flashinfer_allreduce_fusion: bool = False
    deepep_mode: Literal["auto", "normal", "low_latency"] = "auto"
    ep_num_redundant_experts: int = 0
    ep_dispatch_algorithm: Optional[Literal["static", "dynamic", "fake"]] = None
    init_expert_location: str = "trivial"
    enable_eplb: bool = False
    eplb_algorithm: str = "auto"
    eplb_rebalance_num_iterations: int = 1000
    eplb_rebalance_layers_per_chunk: Optional[int] = None
    eplb_min_rebalancing_utilization_threshold: float = 1.0
    expert_distribution_recorder_mode: Optional[
        Literal["stat", "stat_approx", "per_pass", "per_token"]
    ] = None
    expert_distribution_recorder_buffer_size: Optional[int] = None
    enable_expert_distribution_metrics: bool = False
    deepep_config: Optional[str] = None
    moe_dense_tp_size: Optional[int] = None

    # Mamba cache
    max_mamba_cache_size: Optional[int] = None
    mamba_ssm_dtype: str = "float32"

    # Hierarchical cache
    enable_hierarchical_cache: bool = False
    hicache_ratio: float = 2.0
    hicache_size: int = 0
    hicache_write_policy: str = "write_through"
    hicache_io_backend: str = "kernel"
    hicache_mem_layout: str = "layer_first"
    hicache_storage_backend: Optional[str] = None
    hicache_storage_prefetch_policy: str = "best_effort"
    hicache_storage_backend_extra_config: Optional[str] = None
    # LMCache
    enable_lmcache: bool = False

    # Double Sparsity
    enable_double_sparsity: bool = False
    ds_channel_config_path: Optional[str] = None
    ds_heavy_channel_num: int = 32
    ds_heavy_token_num: int = 256
    ds_heavy_channel_type: str = "qk"
    ds_sparse_decode_threshold: int = 4096

    # Offloading
    cpu_offload_gb: int = 0
    offload_group_size: int = -1
    offload_num_in_group: int = 1
    offload_prefetch_step: int = 1
    offload_mode: str = "cpu"

    # Optimization/debug options
    disable_radix_cache: bool = False
    cuda_graph_max_bs: Optional[int] = None
    cuda_graph_bs: Optional[List[int]] = None
    disable_cuda_graph: bool = False
    disable_cuda_graph_padding: bool = False
    enable_profile_cuda_graph: bool = False
    enable_cudagraph_gc: bool = False
    enable_nccl_nvls: bool = False
    enable_symm_mem: bool = False
    disable_flashinfer_cutlass_moe_fp4_allgather: bool = False
    enable_tokenizer_batch_encode: bool = False
    disable_outlines_disk_cache: bool = False
    disable_custom_all_reduce: bool = False
    enable_mscclpp: bool = False
    disable_overlap_schedule: bool = False
    enable_mixed_chunk: bool = False
    enable_dp_attention: bool = False
    enable_dp_lm_head: bool = False
    enable_two_batch_overlap: bool = False
    tbo_token_distribution_threshold: float = 0.48
    enable_torch_compile: bool = False
    torch_compile_max_bs: int = 32
    torchao_config: str = ""
    enable_nan_detection: bool = False
    enable_p2p_check: bool = False
    triton_attention_reduce_in_fp32: bool = False
    triton_attention_num_kv_splits: int = 8
    triton_attention_split_tile_size: Optional[int] = None
    num_continuous_decode_steps: int = 1
    delete_ckpt_after_loading: bool = False
    enable_memory_saver: bool = False
    allow_auto_truncate: bool = False
    enable_custom_logit_processor: bool = False
    flashinfer_mla_disable_ragged: bool = False
    disable_shared_experts_fusion: bool = False
    disable_chunked_prefix_cache: bool = False
    disable_fast_image_processor: bool = False
    keep_mm_feature_on_device: bool = False
    enable_return_hidden_states: bool = False
    scheduler_recv_interval: int = 1
    numa_node: Optional[List[int]] = None
<<<<<<< HEAD
    enable_deterministic_inference: bool = False
=======
    max_prefill_bs: Optional[int] = None
>>>>>>> 605beeec

    # Dynamic batch tokenizer
    enable_dynamic_batch_tokenizer: bool = False
    dynamic_batch_tokenizer_batch_size: int = 32
    dynamic_batch_tokenizer_batch_timeout: float = 0.002

    # Debug tensor dumps
    debug_tensor_dump_output_folder: Optional[str] = None
    debug_tensor_dump_input_file: Optional[str] = None
    debug_tensor_dump_inject: bool = False
    debug_tensor_dump_prefill_only: bool = False

    # PD disaggregation: can be "null" (not disaggregated), "prefill" (prefill-only), or "decode" (decode-only)
    disaggregation_mode: Literal["null", "prefill", "decode"] = "null"
    disaggregation_transfer_backend: str = "mooncake"
    disaggregation_bootstrap_port: int = 8998
    disaggregation_decode_tp: Optional[int] = None
    disaggregation_decode_dp: Optional[int] = None
    disaggregation_prefill_pp: Optional[int] = 1
    disaggregation_ib_device: Optional[str] = None
    disaggregation_decode_enable_offload_kvcache: bool = False
    num_reserved_decode_tokens: int = 512  # used for decode kv cache offload in PD
    # FIXME: hack to reduce ITL when decode bs is small
    disaggregation_decode_polling_interval: int = 1

    # For model weight update and weight loading
    custom_weight_loader: Optional[List[str]] = None
    weight_loader_disable_mmap: bool = False
    remote_instance_weight_loader_seed_instance_ip: Optional[str] = None
    remote_instance_weight_loader_seed_instance_service_port: Optional[int] = None
    remote_instance_weight_loader_send_weights_group_ports: Optional[List[int]] = None

    # For PD-Multiplexing
    enable_pdmux: bool = False
    sm_group_num: int = 3

    def __post_init__(self):
        """
        Orchestrates the handling of various server arguments, ensuring proper configuration and validation.
        """
        # Handle deprecated arguments.
        self._handle_deprecated_args()

        # Set missing default values.
        self._handle_missing_default_values()

        # Get GPU memory capacity, which is a common dependency for several configuration steps.
        gpu_mem = get_device_memory_capacity(self.device)

        # Handle memory-related, chunked prefill, and CUDA graph batch size configurations.
        self._handle_gpu_memory_settings(gpu_mem)

        # Handle device-specific backends.
        self._handle_hpu_backends()
        self._handle_cpu_backends()

<<<<<<< HEAD
        # Apply model-specific adjustments.
        self._handle_model_specific_adjustments()

        # Set kernel backends.
        self._handle_sampling_backend()
        self._handle_attention_backend_compatibility()
        self._handle_page_size()
        self._handle_amd_specifics()
        self._handle_grammar_backend()

        # Handle data parallelism.
        self._handle_data_parallelism()

        # Handle MoE configurations.
        self._handle_moe_kernel_config()
        self._handle_deepep_moe()
        self._handle_eplb_and_dispatch()
        self._handle_expert_distribution_metrics()

        # Handle pipeline parallelism.
        self._handle_pipeline_parallelism()

        # Handle Hicache settings.
        self._handle_hicache()

        # Handle speculative decoding logic.
        self._handle_speculative_decoding()

        # Handle model loading format.
        self._handle_load_format()

        # Handle PD disaggregation.
        self._handle_disaggregation()

        # Validate tokenizer settings.
        self._handle_tokenizer_batching()

        # Propagate environment variables.
        self._handle_environment_variables()

        # Validate cache settings.
        self._handle_cache_compatibility()

        # Validate metrics labels.
        self._handle_metrics_labels()

        # Handle deterministic inference.
        self._handle_deterministic_inference()

        # Handle any other necessary validations.
        self._handle_other_validations()
=======
    # NSA attention backend
    nsa_prefill: str = NSA_DEFAULT_PREFILL
    nsa_decode: str = NSA_DEFAULT_DECODE

    # Deprecated arguments
    enable_ep_moe: bool = False
    enable_deepep_moe: bool = False
    enable_flashinfer_cutlass_moe: bool = False
    enable_flashinfer_cutedsl_moe: bool = False
    enable_flashinfer_trtllm_moe: bool = False
    enable_triton_kernel_moe: bool = False
    enable_flashinfer_mxfp4_moe: bool = False
>>>>>>> 605beeec

    def _handle_deprecated_args(self):
        pass

    def _handle_missing_default_values(self):
        if self.tokenizer_path is None:
            self.tokenizer_path = self.model_path
        if self.served_model_name is None:
            self.served_model_name = self.model_path
        if self.device is None:
            self.device = get_device()
        if self.random_seed is None:
            self.random_seed = random.randint(0, 1 << 30)

    def _handle_gpu_memory_settings(self, gpu_mem):
        """
        Configure GPU memory-dependent settings including
        chunked_prefill_size, cuda_graph_max_bs, and mem_fraction_static.

        Here are our heuristics:
        - Set chunked_prefill_size and cuda_graph_max_bs based on the GPU memory capacity.
          This is because GPUs with more memory are generally more powerful, we need to use a larger
          chunked_prefill_size and a larger cuda_graph_max_bs to fully utilize the GPU.
        - Then set mem_fraction_static based on chunked_prefill_size and cuda_graph_max_bs.

          GPU memory capacity = model weights + KV cache pool + activations + cuda graph buffers

          The argument mem_fraction_static is defined as (model weights + KV cache pool) / GPU memory capacity,
          or equivalently, mem_fraction_static = (GPU memory capacity - activations - cuda graph buffers) / GPU memory capacity.

          In order to compute mem_fraction_static, we need to estimate the size of activations and cuda graph buffers.
          The activation memory is proportional to the chunked_prefill_size.
          The cuda graph memory is proportional to the cuda_graph_max_bs.
          We use reserved_mem = chunked_prefill_size * 1.5 + cuda_graph_max_bs * 2 to estimate the size of activations and cuda graph buffers in GB.
          and set mem_fraction_static = (GPU memory capacity - reserved_mem) / GPU memory capacity.

          The coefficient 1.5 is a heuristic value, in the future, we can do better estimation by looking at the model types, hidden sizes or even do a dummy run.
        """
        if gpu_mem is not None:
            if gpu_mem < 20 * 1024:
                # T4, 4080
                # (chunked_prefill_size 2k, cuda_graph_max_bs 8)
                if self.chunked_prefill_size is None:
                    self.chunked_prefill_size = 2048
                if self.cuda_graph_max_bs is None:
                    self.cuda_graph_max_bs = 8
            elif gpu_mem < 35 * 1024:
                # A10, 4090, 5090
                # (chunked_prefill_size 2k, cuda_graph_max_bs 16 if tp < 4 else 80)
                if self.chunked_prefill_size is None:
                    self.chunked_prefill_size = 2048
                if self.cuda_graph_max_bs is None:
                    # Based on detailed statistics, when serving TP1/TP2 models on lower-end GPUs with HBM < 35GB, you can either disable cuda graph or set `cuda_graph_max_bs` to a very small value to reduce the memory overhead of creating cuda graphs, with almost no impact on performance.
                    # However, when serving models with TP4 or TP8, we need to enable cuda graph to maintain high performance. In this case, we can set `cuda_graph_max_bs` to 80 (half of the default value 160) to reduce the memory overhead of creating cuda graphs. Looking at the logs
                    # from TP4 serving of qwen2-72b, a value of 80 is sufficient and can reduce the memory overhead of creating cuda graphs on lower-end GPUs compared to the original 160, avoiding OOM issues.
                    if self.tp_size < 4:
                        self.cuda_graph_max_bs = 16
                    else:
                        self.cuda_graph_max_bs = 80
            elif gpu_mem < 60 * 1024:
                # A100 (40GB), L40,
                # (chunked_prefill_size 4k, cuda_graph_max_bs 32 if tp < 4 else 160)
                if self.chunked_prefill_size is None:
                    self.chunked_prefill_size = 4096
                if self.cuda_graph_max_bs is None:
                    if self.tp_size < 4:
                        self.cuda_graph_max_bs = 32
                    else:
                        self.cuda_graph_max_bs = 160
            elif gpu_mem < 90 * 1024:
                # H100, A100
                # (chunked_prefill_size 8k, cuda_graph_max_bs 256 if tp < 4 else 512)
                if self.chunked_prefill_size is None:
                    self.chunked_prefill_size = 8192
                if self.cuda_graph_max_bs is None:
                    if self.tp_size < 4:
                        self.cuda_graph_max_bs = 256
                    else:
                        self.cuda_graph_max_bs = 512
            elif gpu_mem < 160 * 1024:
                # H20, H200
                # (chunked_prefill_size 8k, cuda_graph_max_bs 256 if tp < 4 else 512)
                if self.chunked_prefill_size is None:
                    self.chunked_prefill_size = 8192
                if self.cuda_graph_max_bs is None:
                    if self.tp_size < 4:
                        self.cuda_graph_max_bs = 256
                    else:
                        self.cuda_graph_max_bs = 512
            else:
                # B200, MI300
                # (chunked_prefill_size 16k, cuda_graph_max_bs 512)
                if self.chunked_prefill_size is None:
                    self.chunked_prefill_size = 16384
                if self.cuda_graph_max_bs is None:
                    self.cuda_graph_max_bs = 512
        else:
            # Fallback defaults when gpu_mem is None
            if self.chunked_prefill_size is None:
                self.chunked_prefill_size = 4096
            if self.cuda_graph_max_bs is None:
                self.cuda_graph_max_bs = 160

        # Set cuda graph batch sizes
        if self.cuda_graph_bs is None:
            self.cuda_graph_bs = self._generate_cuda_graph_batch_sizes()
        else:
            self.cuda_graph_max_bs = max(self.cuda_graph_bs)

        if self.mem_fraction_static is None:
            # Constant meta data (e.g., from attention backend)
            reserved_mem = 1024
            # For activation during large prefill
            if self.chunked_prefill_size > 0:
                reserved_mem += max(self.chunked_prefill_size, 2048) * 1.5
            else:
                reserved_mem += max(self.max_prefill_tokens, 2048) * 1.5
            # For cuda graphs
            reserved_mem += self.cuda_graph_max_bs * 2
            # Some adjustments for large parallel size
            reserved_mem += self.tp_size * self.pp_size / 4 * 1024

            if self.enable_dp_attention:
                # DP attention needs more padding for some operations
                reserved_mem += self.cuda_graph_max_bs * self.dp_size * 3

                # DP attention uses much more memory for large cuda graph max bs,
                # likely due to some inefficiencies in torch allocator or our implementation.
                # So we need to reserve more memory.
                if self.cuda_graph_max_bs > 300:
                    reserved_mem += self.cuda_graph_max_bs * self.dp_size * 1.5

            if gpu_mem > 60 * 1024:
                reserved_mem = max(reserved_mem, 10 * 1024)

            if self.speculative_algorithm is not None:
                if self.speculative_algorithm == "STANDALONE":
                    # standalonedraft model and cuda graphs
                    reserved_mem += 6 * 1024
                elif self.speculative_algorithm != "NGRAM":
                    # eagle draft models and cuda graphs
                    reserved_mem += 2 * 1024

            self.mem_fraction_static = round((gpu_mem - reserved_mem) / gpu_mem, 3)

            # Lazy init to avoid circular import
            # Multimodal models need more memory for the image processor
            from sglang.srt.configs.model_config import ModelConfig

            model_config = ModelConfig.from_server_args(self)
            if model_config.is_multimodal:
                self.adjust_mem_fraction_for_vlm(model_config)

    def _generate_cuda_graph_batch_sizes(self):
        """
        Generate the list of batch sizes for CUDA graph capture based on cuda_graph_max_bs.
        This integrates the logic from cuda_graph_runner.py.
        """
        # Handle disable_cuda_graph_padding as the first condition for both spec and non-spec
        if self.disable_cuda_graph_padding:
            capture_bs = list(range(1, self.cuda_graph_max_bs + 1))
        elif self.speculative_algorithm is None:
            # Normal case: [1, 2, 4, 8, 12] + list(range(16, 257, 8)) + list(range(272, 512, 16)) + list(range(512, cuda_graph_max_bs + 1))
            capture_bs = (
                [1, 2, 4, 8, 12]
                + list(range(16, 257, 8))
                + list(range(272, 512, 16))
                + list(range(512, self.cuda_graph_max_bs + 1))
            )
        else:
            # Spec decoding case: list(range(1, 9, 1)) + list(range(10, 33, 2)) + list(range(40, 64, 4)) + list(range(72, 257, 8))
            capture_bs = (
                list(range(1, 9, 1))
                + list(range(10, 33, 2))
                + list(range(40, 64, 4))
                + list(range(72, 257, 8))
                + list(range(272, self.cuda_graph_max_bs + 1, 16))
            )

        capture_bs = [bs for bs in capture_bs if bs <= self.cuda_graph_max_bs]

        return capture_bs

    def _handle_hpu_backends(self):
        if self.device == "hpu":
            self.attention_backend = "torch_native"
            self.sampling_backend = "pytorch"

    def _handle_cpu_backends(self):
        if self.device == "cpu":
            if self.attention_backend is None:
                self.attention_backend = "intel_amx"
            self.sampling_backend = "pytorch"

    def _handle_model_specific_adjustments(self):
        if parse_connector_type(self.model_path) == ConnectorType.INSTANCE:
            return

        hf_config = self.get_hf_config()
        model_arch = hf_config.architectures[0]
        if model_arch in ["GptOssForCausalLM"]:
            if self.attention_backend is None:
                if is_cuda() and is_sm100_supported():
                    self.attention_backend = "trtllm_mha"
                elif is_cuda() and is_sm90_supported():
                    self.attention_backend = "fa3"
                else:
                    self.attention_backend = "triton"
            supported_backends = ["triton", "trtllm_mha", "fa3"]
            logger.info(
                f"Use {self.attention_backend} as attention backend for GptOssForCausalLM"
            )
            assert (
                self.attention_backend in supported_backends
            ), f"GptOssForCausalLM requires one of {supported_backends} attention backend, but got '{self.attention_backend}'"

            if is_sm100_supported():
                if not self.enable_dp_attention:
                    self.enable_flashinfer_allreduce_fusion = True
                    logger.info(
                        "Enable FlashInfer AllReduce Fusion on sm100 for GptOssForCausalLM"
                    )
            quantization_config = getattr(hf_config, "quantization_config", None)
            is_mxfp4_quant_format = (
                quantization_config is not None
                and quantization_config.get("quant_method") == "mxfp4"
            )

            if is_sm100_supported() and is_mxfp4_quant_format:
                self.moe_runner_backend = "flashinfer_mxfp4"
                logger.warning(
                    "Detected SM100 and MXFP4 quantization format for GPT-OSS model, enabling FlashInfer MXFP4 MOE kernel."
                )
            else:
                if self.moe_runner_backend == "triton_kernel":
                    assert (
                        self.ep_size == 1
                    ), "Triton kernel MoE is only supported when ep_size == 1"
                if (
                    self.moe_runner_backend == "auto"
                    and self.ep_size == 1
                    and is_triton_kernels_available()
                ):
                    self.moe_runner_backend = "triton_kernel"
                    logger.warning(
                        "Detected GPT-OSS model, enabling triton_kernels MOE kernel."
                    )
            self.disable_hybrid_swa_memory = True
            if is_mxfp4_quant_format:
                # use bf16 for mxfp4 triton kernels
                self.dtype = "bfloat16"

        elif "Llama4" in model_arch and self.device != "cpu":
            assert self.attention_backend in {
                "fa3",
                "aiter",
                "triton",
            }, "fa3, aiter, or triton is required for Llama4 model"
        elif model_arch in [
            "Gemma2ForCausalLM",
            "Gemma3ForCausalLM",
            "Gemma3ForConditionalGeneration",
            "Gemma3nForCausalLM",
            "Gemma3nForConditionalGeneration",
        ]:
            # FIXME: https://github.com/sgl-project/sglang/pull/7367 is not compatible with gemma2 model.
            # It failed at this test: https://github.com/sgl-project/sglang/actions/runs/16255155597/job/45890331952#step:4:736
            logger.warning(
                f"Disable hybrid SWA memory for {model_arch} as it is not yet supported."
            )
            self.disable_hybrid_swa_memory = True

    def _handle_sampling_backend(self):
        if self.sampling_backend is None:
            self.sampling_backend = (
                "flashinfer" if is_flashinfer_available() else "pytorch"
            )

    def _handle_attention_backend_compatibility(self):
        if self.attention_backend == "torch_native":
            logger.warning(
                "Cuda graph is disabled because of using torch native attention backend"
            )
            self.disable_cuda_graph = True

        if self.attention_backend == "flex_attention":
            logger.warning(
                "Cuda graph is disabled because of using torch Flex Attention backend"
            )
            self.disable_cuda_graph = True
            assert (
                self.speculative_algorithm is None
            ), "Speculative decoding is currently not supported with Flex Attention backend"

        if is_npu() and self.attention_backend in ["ascend", "hybrid_linear_attn"]:
            logger.warning(
                "At this moment Ascend attention backend only supports a page_size of 128, change page_size to 128."
            )
            self.page_size = 128

        if (
            self.attention_backend == "flashmla"
            or self.decode_attention_backend == "flashmla"
        ):
            logger.warning(
                "FlashMLA only supports a page_size of 64, change page_size to 64."
            )
            self.page_size = 64

        if (
            self.attention_backend == "cutlass_mla"
            or self.decode_attention_backend == "cutlass_mla"
        ):
            logger.warning(
                "Cutlass MLA only supports a page_size of 128, change page_size to 128."
            )
            self.page_size = 128

        if (
            self.attention_backend == "trtllm_mla"
            or self.decode_attention_backend == "trtllm_mla"
        ):
            if not is_sm100_supported():
                raise ValueError(
                    "TRTLLM MLA backend is only supported on Blackwell GPUs (SM100). Please use a different backend."
                )

            if self.page_size not in [32, 64]:
                logger.warning(
                    f"TensorRT-LLM MLA only supports page_size of 32 or 64, changing page_size from {self.page_size} to 64."
                )
                self.page_size = 64

            if self.kv_cache_dtype not in ["fp8_e4m3", "auto"]:
                raise ValueError(
                    "TensorRT-LLM MLA backend only supports kv-cache-dtype of fp8_e4m3 or auto."
                )

        if (
            self.attention_backend == "trtllm_mha"
            or self.decode_attention_backend == "trtllm_mha"
            or self.prefill_attention_backend == "trtllm_mha"
        ):
            if not is_sm100_supported():
                raise ValueError(
                    "TRTLLM MHA backend is only supported on Blackwell GPUs (SM100). Please use a different backend."
                )

            if self.page_size not in [16, 32, 64]:
                logger.warning(
                    f"TensorRT-LLM MHA only supports page_size of 16, 32 or 64, changing page_size from {self.page_size} to 64."
                )
                self.page_size = 64

        if self.attention_backend == "dual_chunk_flash_attn":
            logger.warning(
                "Mixed chunk, radix cache, and cuda graphs are disabled because of using dual chunk flash attention backend"
            )
            self.enable_mixed_chunk = False
            self.disable_cuda_graph = True
            self.disable_radix_cache = True

    def _handle_page_size(self):
        if self.page_size is None:
            self.page_size = 1

    def _handle_amd_specifics(self):
        if is_hip():
            self.triton_attention_num_kv_splits = 16

    def _handle_grammar_backend(self):
        if self.grammar_backend is None:
            self.grammar_backend = "xgrammar"

    def _handle_data_parallelism(self):
        if self.dp_size == 1:
            self.enable_dp_attention = False
            self.enable_dp_lm_head = False

        if self.enable_dp_attention:
            self.schedule_conservativeness = self.schedule_conservativeness * 0.3
            assert self.tp_size % self.dp_size == 0
            self.chunked_prefill_size = self.chunked_prefill_size // self.dp_size
            logger.warning(
                f"DP attention is enabled. The chunked prefill size is adjusted to {self.chunked_prefill_size} to avoid MoE kernel issues. "
            )

        if self.enable_dp_lm_head:
            assert (
                self.enable_dp_attention
            ), "Please enable dp attention when setting enable_dp_lm_head. "

    def _handle_moe_kernel_config(self):
        if self.moe_runner_backend == "flashinfer_cutlass":
            assert (
                self.quantization == "modelopt_fp4"
            ), "modelopt_fp4 quantization is required for Flashinfer MOE"
            assert self.ep_size in [
                1,
                self.tp_size,
            ], "The expert parallel size must be 1 or the same as the tensor parallel size"

        if self.moe_runner_backend == "flashinfer_trtllm":
            assert (
                self.quantization == "modelopt_fp4" or self.quantization == "fp8"
            ), "modelopt_fp4 quantization is required for Flashinfer TRTLLM MoE"
            self.disable_shared_experts_fusion = True
            logger.warning(
                "FlashInfer TRTLLM MoE is enabled. --disable-shared-experts-fusion is automatically set."
            )

    def _handle_deepep_moe(self):
        if self.moe_a2a_backend == "deepep":
            if self.deepep_mode == "normal":
                logger.warning("Cuda graph is disabled because deepep_mode=`normal`")
                self.disable_cuda_graph = True
            self.ep_size = self.tp_size
            logger.warning(
                f"DeepEP MoE is enabled. The expert parallel size is adjusted to be the same as the tensor parallel size[{self.tp_size}]."
            )

    def _handle_eplb_and_dispatch(self):
        if self.enable_eplb and (self.expert_distribution_recorder_mode is None):
            self.expert_distribution_recorder_mode = "stat"
            logger.warning(
                "EPLB is enabled. The expert_distribution_recorder_mode is automatically set."
            )

        if (self.enable_eplb or (self.init_expert_location is not None)) and (
            self.ep_dispatch_algorithm is None
        ):
            self.ep_dispatch_algorithm = "static"

        if self.enable_eplb:
            assert self.ep_size > 1

    def _handle_expert_distribution_metrics(self):
        if self.enable_expert_distribution_metrics and (
            self.expert_distribution_recorder_mode is None
        ):
            self.expert_distribution_recorder_mode = "stat"

        if self.expert_distribution_recorder_buffer_size is None:
            if (x := self.eplb_rebalance_num_iterations) is not None:
                self.expert_distribution_recorder_buffer_size = x
            elif self.expert_distribution_recorder_mode is not None:
                self.expert_distribution_recorder_buffer_size = 1000

    def _handle_pipeline_parallelism(self):
        if self.pp_size > 1:
            self.disable_overlap_schedule = True
            logger.warning(
                "Pipeline parallelism is incompatible with overlap schedule."
            )

    def _handle_hicache(self):
        if self.hicache_storage_backend == "mooncake":
            if self.hicache_mem_layout == "layer_first":
                if self.hicache_io_backend == "direct":
                    self.hicache_mem_layout = "page_first_direct"
                elif self.hicache_io_backend == "kernel":
                    self.hicache_mem_layout = "page_first"
                logger.warning(
                    f"Mooncake storage backend does not support layer_first layout, "
                    f"switching to {self.hicache_mem_layout} layout for {self.hicache_io_backend} io backend"
                )

        if self.hicache_mem_layout == "page_first_direct":
            if self.hicache_io_backend != "direct":
                self.hicache_io_backend = "direct"
                logger.warning(
                    "Page first direct layout only support direct io backend"
                )

    def _handle_speculative_decoding(self):
        if self.speculative_algorithm == "NEXTN":
            self.speculative_algorithm = "EAGLE"

        if self.speculative_algorithm in ("EAGLE", "EAGLE3", "STANDALONE"):
            if self.speculative_algorithm == "STANDALONE" and self.enable_dp_attention:
                # TODO: support dp attention for standalone speculative decoding
                raise ValueError(
                    "Currently standalone speculative decoding does not support dp attention."
                )
            if self.max_running_requests is None:
                self.max_running_requests = 48
            self.disable_overlap_schedule = True
            logger.warning(
                "Overlap scheduler is disabled because of using "
                "eagle speculative decoding."
            )
            if self.enable_mixed_chunk:
                self.enable_mixed_chunk = False
                logger.warning(
                    "Mixed chunked prefill is disabled because of using "
                    "eagle speculative decoding."
                )

            model_arch = self.get_hf_config().architectures[0]
            if model_arch in [
                "DeepseekV32ForCausalLM",
                "DeepseekV3ForCausalLM",
                "Glm4MoeForCausalLM",
                "BailingMoeForCausalLM",
                "BailingMoeV2ForCausalLM",
            ]:
                if self.speculative_draft_model_path is None:
                    self.speculative_draft_model_path = self.model_path
                else:
                    logger.warning(
                        "DeepSeek MTP does not require setting speculative_draft_model_path."
                    )

            if self.speculative_num_steps is None:
                assert (
                    self.speculative_eagle_topk is None
                    and self.speculative_num_draft_tokens is None
                )
                (
                    self.speculative_num_steps,
                    self.speculative_eagle_topk,
                    self.speculative_num_draft_tokens,
                ) = auto_choose_speculative_params(self)

            if (
                self.attention_backend == "trtllm_mha"
                or self.decode_attention_backend == "trtllm_mha"
                or self.prefill_attention_backend == "trtllm_mha"
            ):
                if self.speculative_eagle_topk > 1:
                    raise ValueError(
                        "trtllm_mha backend only supports topk = 1 for speculative decoding."
                    )

            if (
                self.speculative_eagle_topk == 1
                and self.speculative_num_draft_tokens != self.speculative_num_steps + 1
            ):
                logger.warning(
                    "speculative_num_draft_tokens is adjusted to speculative_num_steps + 1 when speculative_eagle_topk == 1"
                )
                self.speculative_num_draft_tokens = self.speculative_num_steps + 1

            if (
                self.speculative_eagle_topk > 1
                and self.page_size > 1
                and self.attention_backend != "flashinfer"
            ):
                raise ValueError(
                    "speculative_eagle_topk > 1 with page_size > 1 is unstable and produces incorrect results for paged attention backends. This combination is only supported for the 'flashinfer' backend."
                )

        if self.speculative_algorithm == "NGRAM":
            if not self.device.startswith("cuda"):
                raise ValueError(
                    "Ngram speculative decoding only supports CUDA device."
                )
            if self.max_running_requests is None:
                self.max_running_requests = 48
            self.disable_overlap_schedule = True
            self.enable_mixed_chunk = False
            self.speculative_eagle_topk = self.speculative_ngram_max_bfs_breadth
            if self.speculative_num_draft_tokens is None:
                self.speculative_num_draft_tokens = (
                    self.speculative_ngram_max_match_window_size
                )
            logger.warning(
                "The overlap scheduler and mixed chunked prefill are disabled because of "
                "using ngram speculative decoding."
            )

            if (
                self.speculative_eagle_topk > 1
                and self.page_size > 1
                and self.attention_backend != "flashinfer"
            ):
                raise ValueError(
                    "speculative_eagle_topk > 1 with page_size > 1 is unstable and produces incorrect results for paged attention backends. This combination is only supported for the 'flashinfer' backend."
                )
            if self.enable_dp_attention:
                # TODO: support dp attention for ngram speculative decoding
                raise ValueError(
                    "Currently ngram speculative decoding does not support dp attention."
                )

    def _handle_load_format(self):
        if (
            self.load_format == "auto" or self.load_format == "gguf"
        ) and check_gguf_file(self.model_path):
            self.quantization = self.load_format = "gguf"

        if is_remote_url(self.model_path):
            self.load_format = "remote"

        if self.custom_weight_loader is None:
            self.custom_weight_loader = []

        if self.load_format == "remote_instance":
            if (
                self.remote_instance_weight_loader_seed_instance_ip is None
                or self.remote_instance_weight_loader_seed_instance_service_port is None
                or self.remote_instance_weight_loader_send_weights_group_ports is None
            ):
                self.load_format = "auto"

    def _handle_disaggregation(self):
        if self.disaggregation_mode == "decode":
            assert (
                self.disaggregation_decode_tp is None
            ), "Cannot set --disaggregation-decode-tp for the decode engine."
            assert (
                self.disaggregation_decode_dp is None
            ), "Cannot set --disaggregation-decode-dp for the decode engine."

            self.disable_radix_cache = True
            logger.warning("KV cache is forced as chunk cache for decode server")

            if self.dp_size > 1 and not is_in_ci():
                assert self.prefill_round_robin_balance, (
                    "Prefill round robin balance is required when dp size > 1. "
                    "Please make sure that the prefill instance is launched with `--load-balance-method round_robin`"
                    " and `--prefill-round-robin-balance` is set for decode server."
                )
        elif self.disaggregation_mode == "prefill":
            if self.disaggregation_decode_tp is None:
                self.disaggregation_decode_tp = self.tp_size
            if self.disaggregation_decode_dp is None:
                self.disaggregation_decode_dp = self.dp_size

            self.disaggregation_prefill_pp = self.pp_size
            self.validate_disagg_tp_size(self.tp_size, self.disaggregation_decode_tp)
            self.disable_cuda_graph = True
            logger.warning("Cuda graph is disabled for prefill server")

    def _handle_tokenizer_batching(self):
        if self.enable_tokenizer_batch_encode and self.enable_dynamic_batch_tokenizer:
            raise ValueError(
                "Cannot enable both --enable-tokenizer-batch-encode and --enable-dynamic-batch-tokenizer. "
                "Please choose one tokenizer batching approach."
            )

    def _handle_environment_variables(self):
        os.environ["SGLANG_ENABLE_TORCH_COMPILE"] = (
            "1" if self.enable_torch_compile else "0"
        )
        os.environ["SGLANG_MAMBA_SSM_DTYPE"] = self.mamba_ssm_dtype
        os.environ["SGLANG_DISABLE_OUTLINES_DISK_CACHE"] = (
            "1" if self.disable_outlines_disk_cache else "0"
        )
        os.environ["SGLANG_ENABLE_DETERMINISTIC_INFERENCE"] = (
            "1" if self.enable_deterministic_inference else "0"
        )

    def _handle_cache_compatibility(self):
        if self.enable_hierarchical_cache and self.disable_radix_cache:
            raise ValueError(
                "The arguments enable-hierarchical-cache and disable-radix-cache are mutually exclusive "
                "and cannot be used at the same time. Please use only one of them."
            )

        if (
            self.disaggregation_decode_enable_offload_kvcache
            and self.disaggregation_mode != "decode"
        ):
            raise ValueError(
                "The argument disaggregation-decode-enable-offload-kvcache is only supported for decode side."
            )

    def _handle_metrics_labels(self):
        if (
            not self.tokenizer_metrics_custom_labels_header
            and self.tokenizer_metrics_allowed_custom_labels
        ):
            raise ValueError(
                "Please set --tokenizer-metrics-custom-labels-header when setting --tokenizer-metrics-allowed-custom-labels."
            )

    def _handle_deterministic_inference(self):
        if self.enable_deterministic_inference:
            # Check sampling backend
            self.sampling_backend = "pytorch"
            logger.warning(
                "Sampling backend is set to pytorch for deterministic inference."
            )

            # Check attention backend
            if self.attention_backend not in DETERMINISTIC_ATTENTION_BACKEND_CHOICES:
                raise ValueError(
                    f"Currently only {DETERMINISTIC_ATTENTION_BACKEND_CHOICES} attention backends are supported for deterministic inference."
                )

            # Currently, only FA3 supports radix cache. Support for other backends is in progress
            if self.attention_backend != "fa3":
                self.disable_radix_cache = True
                logger.warning(
                    f"Currently radix cache is not compatible with {self.attention_backend} attention backend for deterministic inference. It will be supported in the future."
                )

            # Check TP size
            if self.tp_size > 1:
                os.environ["NCCL_ALGO"] = "allreduce:tree"
                self.disable_custom_all_reduce = True
                logger.warning(
                    "NCCL_ALGO is set to 'allreduce:tree' and custom all reduce is disabled for deterministic inference when TP size > 1."
                )

    def _handle_other_validations(self):
        pass

    @staticmethod
    def add_cli_args(parser: argparse.ArgumentParser):
        # Model and tokenizer
        parser.add_argument(
            "--model-path",
            "--model",
            type=str,
            help="The path of the model weights. This can be a local folder or a Hugging Face repo ID.",
            required=True,
        )
        parser.add_argument(
            "--tokenizer-path",
            type=str,
            default=ServerArgs.tokenizer_path,
            help="The path of the tokenizer.",
        )
        parser.add_argument(
            "--tokenizer-mode",
            type=str,
            default=ServerArgs.tokenizer_mode,
            choices=["auto", "slow"],
            help="Tokenizer mode. 'auto' will use the fast "
            "tokenizer if available, and 'slow' will "
            "always use the slow tokenizer.",
        )
        parser.add_argument(
            "--tokenizer-worker-num",
            type=int,
            default=ServerArgs.tokenizer_worker_num,
            help="The worker num of the tokenizer manager.",
        )
        parser.add_argument(
            "--skip-tokenizer-init",
            action="store_true",
            help="If set, skip init tokenizer and pass input_ids in generate request.",
        )
        parser.add_argument(
            "--load-format",
            type=str,
            default=ServerArgs.load_format,
            choices=LOAD_FORMAT_CHOICES,
            help="The format of the model weights to load. "
            '"auto" will try to load the weights in the safetensors format '
            "and fall back to the pytorch bin format if safetensors format "
            "is not available. "
            '"pt" will load the weights in the pytorch bin format. '
            '"safetensors" will load the weights in the safetensors format. '
            '"npcache" will load the weights in pytorch format and store '
            "a numpy cache to speed up the loading. "
            '"dummy" will initialize the weights with random values, '
            "which is mainly for profiling."
            '"gguf" will load the weights in the gguf format. '
            '"bitsandbytes" will load the weights using bitsandbytes '
            "quantization."
            '"layered" loads weights layer by layer so that one can quantize a '
            "layer before loading another to make the peak memory envelope "
            "smaller.",
        )
        parser.add_argument(
            "--model-loader-extra-config",
            type=str,
            help="Extra config for model loader. "
            "This will be passed to the model loader corresponding to the chosen load_format.",
            default=ServerArgs.model_loader_extra_config,
        )
        parser.add_argument(
            "--trust-remote-code",
            action="store_true",
            help="Whether or not to allow for custom models defined on the Hub in their own modeling files.",
        )
        parser.add_argument(
            "--context-length",
            type=int,
            default=ServerArgs.context_length,
            help="The model's maximum context length. Defaults to None (will use the value from the model's config.json instead).",
        )
        parser.add_argument(
            "--is-embedding",
            action="store_true",
            help="Whether to use a CausalLM as an embedding model.",
        )
        parser.add_argument(
            "--enable-multimodal",
            default=ServerArgs.enable_multimodal,
            action="store_true",
            help="Enable the multimodal functionality for the served model. If the model being served is not multimodal, nothing will happen",
        )
        parser.add_argument(
            "--revision",
            type=str,
            default=None,
            help="The specific model version to use. It can be a branch "
            "name, a tag name, or a commit id. If unspecified, will use "
            "the default version.",
        )
        parser.add_argument(
            "--model-impl",
            type=str,
            default=ServerArgs.model_impl,
            help="Which implementation of the model to use.\n\n"
            '* "auto" will try to use the SGLang implementation if it exists '
            "and fall back to the Transformers implementation if no SGLang "
            "implementation is available.\n"
            '* "sglang" will use the SGLang model implementation.\n'
            '* "transformers" will use the Transformers model '
            "implementation.\n",
        )

        # HTTP server
        parser.add_argument(
            "--host",
            type=str,
            default=ServerArgs.host,
            help="The host of the HTTP server.",
        )
        parser.add_argument(
            "--port",
            type=int,
            default=ServerArgs.port,
            help="The port of the HTTP server.",
        )
        parser.add_argument(
            "--skip-server-warmup",
            action="store_true",
            help="If set, skip warmup.",
        )
        parser.add_argument(
            "--warmups",
            type=str,
            required=False,
            help="Specify custom warmup functions (csv) to run before server starts eg. --warmups=warmup_name1,warmup_name2 "
            "will run the functions `warmup_name1` and `warmup_name2` specified in warmup.py before the server starts listening for requests",
        )
        parser.add_argument(
            "--nccl-port",
            type=int,
            default=ServerArgs.nccl_port,
            help="The port for NCCL distributed environment setup. Defaults to a random port.",
        )

        # Quantization and data type
        parser.add_argument(
            "--dtype",
            type=str,
            default=ServerArgs.dtype,
            choices=["auto", "half", "float16", "bfloat16", "float", "float32"],
            help="Data type for model weights and activations.\n\n"
            '* "auto" will use FP16 precision for FP32 and FP16 models, and '
            "BF16 precision for BF16 models.\n"
            '* "half" for FP16. Recommended for AWQ quantization.\n'
            '* "float16" is the same as "half".\n'
            '* "bfloat16" for a balance between precision and range.\n'
            '* "float" is shorthand for FP32 precision.\n'
            '* "float32" for FP32 precision.',
        )
        parser.add_argument(
            "--quantization",
            type=str,
            default=ServerArgs.quantization,
            choices=QUANTIZATION_CHOICES,
            help="The quantization method.",
        )
        parser.add_argument(
            "--quantization-param-path",
            type=nullable_str,
            default=None,
            help="Path to the JSON file containing the KV cache "
            "scaling factors. This should generally be supplied, when "
            "KV cache dtype is FP8. Otherwise, KV cache scaling factors "
            "default to 1.0, which may cause accuracy issues. ",
        )
        parser.add_argument(
            "--kv-cache-dtype",
            type=str,
            default=ServerArgs.kv_cache_dtype,
            choices=["auto", "fp8_e5m2", "fp8_e4m3"],
            help='Data type for kv cache storage. "auto" will use model data type. "fp8_e5m2" and "fp8_e4m3" is supported for CUDA 11.8+.',
        )

        # Memory and scheduling
        parser.add_argument(
            "--mem-fraction-static",
            type=float,
            default=ServerArgs.mem_fraction_static,
            help="The fraction of the memory used for static allocation (model weights and KV cache memory pool). Use a smaller value if you see out-of-memory errors.",
        )
        parser.add_argument(
            "--max-running-requests",
            type=int,
            default=ServerArgs.max_running_requests,
            help="The maximum number of running requests.",
        )
        parser.add_argument(
            "--max-queued-requests",
            type=int,
            default=ServerArgs.max_queued_requests,
            help="The maximum number of queued requests. This option is ignored when using disaggregation-mode.",
        )
        parser.add_argument(
            "--max-total-tokens",
            type=int,
            default=ServerArgs.max_total_tokens,
            help="The maximum number of tokens in the memory pool. If not specified, it will be automatically calculated based on the memory usage fraction. "
            "This option is typically used for development and debugging purposes.",
        )
        parser.add_argument(
            "--chunked-prefill-size",
            type=int,
            default=ServerArgs.chunked_prefill_size,
            help="The maximum number of tokens in a chunk for the chunked prefill. Setting this to -1 means disabling chunked prefill.",
        )
        parser.add_argument(
            "--max-prefill-tokens",
            type=int,
            default=ServerArgs.max_prefill_tokens,
            help="The maximum number of tokens in a prefill batch. The real bound will be the maximum of this value and the model's maximum context length.",
        )
        parser.add_argument(
            "--schedule-policy",
            type=str,
            default=ServerArgs.schedule_policy,
            choices=["lpm", "random", "fcfs", "dfs-weight", "lof", "priority"],
            help="The scheduling policy of the requests.",
        )
        parser.add_argument(
            "--enable-priority-scheduling",
            action="store_true",
            default=ServerArgs.enable_priority_scheduling,
            help="Enable priority scheduling. Requests with higher priority integer values will be scheduled first by default.",
        )
        parser.add_argument(
            "--schedule-low-priority-values-first",
            action="store_true",
            default=ServerArgs.schedule_low_priority_values_first,
            help="If specified with --enable-priority-scheduling, the scheduler will schedule requests with lower priority integer values first.",
        )
        parser.add_argument(
            "--priority-scheduling-preemption-threshold",
            type=int,
            default=ServerArgs.priority_scheduling_preemption_threshold,
            help="Minimum difference in priorities for an incoming request to have to preempt running request(s).",
        )
        parser.add_argument(
            "--schedule-conservativeness",
            type=float,
            default=ServerArgs.schedule_conservativeness,
            help="How conservative the schedule policy is. A larger value means more conservative scheduling. Use a larger value if you see requests being retracted frequently.",
        )
        parser.add_argument(
            "--page-size",
            type=int,
            default=ServerArgs.page_size,
            help="The number of tokens in a page.",
        )
        parser.add_argument(
            "--hybrid-kvcache-ratio",
            nargs="?",
            const=0.5,
            type=float,
            default=ServerArgs.hybrid_kvcache_ratio,
            help=(
                "Mix ratio in [0,1] between uniform and hybrid kv buffers "
                "(0.0 = pure uniform: swa_size / full_size = 1)"
                "(1.0 = pure hybrid: swa_size / full_size = local_attention_size / context_length)"
            ),
        )
        parser.add_argument(
            "--swa-full-tokens-ratio",
            type=float,
            default=ServerArgs.swa_full_tokens_ratio,
            help="The ratio of SWA layer KV tokens / full layer KV tokens, regardless of the number of swa:full layers. It should be between 0 and 1. "
            "E.g. 0.5 means if each swa layer has 50 tokens, then each full layer has 100 tokens.",
        )
        parser.add_argument(
            "--disable-hybrid-swa-memory",
            action="store_true",
            help="Disable the hybrid SWA memory.",
        )

        # Runtime options
        parser.add_argument(
            "--device",
            type=str,
            default=ServerArgs.device,
            help="The device to use ('cuda', 'xpu', 'hpu', 'npu', 'cpu'). Defaults to auto-detection if not specified.",
        )
        parser.add_argument(
            "--tensor-parallel-size",
            "--tp-size",
            type=int,
            default=ServerArgs.tp_size,
            help="The tensor parallelism size.",
        )
        parser.add_argument(
            "--pipeline-parallel-size",
            "--pp-size",
            type=int,
            default=ServerArgs.pp_size,
            help="The pipeline parallelism size.",
        )
        parser.add_argument(
            "--max-micro-batch-size",
            type=int,
            default=ServerArgs.max_micro_batch_size,
            help="The maximum micro batch size in pipeline parallelism.",
        )
        parser.add_argument(
            "--stream-interval",
            type=int,
            default=ServerArgs.stream_interval,
            help="The interval (or buffer size) for streaming in terms of the token length. A smaller value makes streaming smoother, while a larger value makes the throughput higher",
        )
        parser.add_argument(
            "--stream-output",
            action="store_true",
            help="Whether to output as a sequence of disjoint segments.",
        )
        parser.add_argument(
            "--random-seed",
            type=int,
            default=ServerArgs.random_seed,
            help="The random seed.",
        )
        parser.add_argument(
            "--constrained-json-whitespace-pattern",
            type=str,
            default=ServerArgs.constrained_json_whitespace_pattern,
            help="(outlines backend only) Regex pattern for syntactic whitespaces allowed in JSON constrained output. For example, to allow the model generate consecutive whitespaces, set the pattern to [\n\t ]*",
        )
        parser.add_argument(
            "--watchdog-timeout",
            type=float,
            default=ServerArgs.watchdog_timeout,
            help="Set watchdog timeout in seconds. If a forward batch takes longer than this, the server will crash to prevent hanging.",
        )
        parser.add_argument(
            "--dist-timeout",
            type=int,
            default=ServerArgs.dist_timeout,
            help="Set timeout for torch.distributed initialization.",
        )
        parser.add_argument(
            "--download-dir",
            type=str,
            default=ServerArgs.download_dir,
            help="Model download directory for huggingface.",
        )
        parser.add_argument(
            "--base-gpu-id",
            type=int,
            default=ServerArgs.base_gpu_id,
            help="The base GPU ID to start allocating GPUs from. Useful when running multiple instances on the same machine.",
        )
        parser.add_argument(
            "--gpu-id-step",
            type=int,
            default=ServerArgs.gpu_id_step,
            help="The delta between consecutive GPU IDs that are used. For example, setting it to 2 will use GPU 0,2,4,...",
        )
        parser.add_argument(
            "--sleep-on-idle",
            action="store_true",
            help="Reduce CPU usage when sglang is idle.",
        )

        # Logging
        parser.add_argument(
            "--log-level",
            type=str,
            default=ServerArgs.log_level,
            help="The logging level of all loggers.",
        )
        parser.add_argument(
            "--log-level-http",
            type=str,
            default=ServerArgs.log_level_http,
            help="The logging level of HTTP server. If not set, reuse --log-level by default.",
        )
        parser.add_argument(
            "--log-requests",
            action="store_true",
            help="Log metadata, inputs, outputs of all requests. The verbosity is decided by --log-requests-level",
        )
        parser.add_argument(
            "--log-requests-level",
            type=int,
            default=ServerArgs.log_requests_level,
            help="0: Log metadata (no sampling parameters). 1: Log metadata and sampling parameters. 2: Log metadata, sampling parameters and partial input/output. 3: Log every input/output.",
            choices=[0, 1, 2, 3],
        )
        parser.add_argument(
            "--crash-dump-folder",
            type=str,
            default=ServerArgs.crash_dump_folder,
            help="Folder path to dump requests from the last 5 min before a crash (if any). If not specified, crash dumping is disabled.",
        )
        parser.add_argument(
            "--show-time-cost",
            action="store_true",
            help="Show time cost of custom marks.",
        )
        parser.add_argument(
            "--enable-metrics",
            action="store_true",
            help="Enable log prometheus metrics.",
        )
        parser.add_argument(
            "--enable-metrics-for-all-schedulers",
            action="store_true",
            help="Enable --enable-metrics-for-all-schedulers when you want schedulers on all TP ranks (not just TP 0) "
            "to record request metrics separately. This is especially useful when dp_attention is enabled, as "
            "otherwise all metrics appear to come from TP 0.",
        )
        parser.add_argument(
            "--tokenizer-metrics-custom-labels-header",
            type=str,
            default=ServerArgs.tokenizer_metrics_custom_labels_header,
            help="Specify the HTTP header for passing custom labels for tokenizer metrics.",
        )
        parser.add_argument(
            "--tokenizer-metrics-allowed-custom-labels",
            type=str,
            nargs="+",
            default=ServerArgs.tokenizer_metrics_allowed_custom_labels,
            help="The custom labels allowed for tokenizer metrics. The labels are specified via a dict in "
            "'--tokenizer-metrics-custom-labels-header' field in HTTP requests, e.g., {'label1': 'value1', 'label2': "
            "'value2'} is allowed if '--tokenizer-metrics-allowed-custom-labels label1 label2' is set.",
        )
        parser.add_argument(
            "--bucket-time-to-first-token",
            type=float,
            nargs="+",
            default=ServerArgs.bucket_time_to_first_token,
            help="The buckets of time to first token, specified as a list of floats.",
        )
        parser.add_argument(
            "--bucket-inter-token-latency",
            type=float,
            nargs="+",
            default=ServerArgs.bucket_inter_token_latency,
            help="The buckets of inter-token latency, specified as a list of floats.",
        )
        parser.add_argument(
            "--bucket-e2e-request-latency",
            type=float,
            nargs="+",
            default=ServerArgs.bucket_e2e_request_latency,
            help="The buckets of end-to-end request latency, specified as a list of floats.",
        )
        parser.add_argument(
            "--collect-tokens-histogram",
            action="store_true",
            default=ServerArgs.collect_tokens_histogram,
            help="Collect prompt/generation tokens histogram.",
        )
        bucket_rule = (
            "Supports 3 rule types: 'default' uses predefined buckets; 'tse <middle> <base> <count>' "
            "generates two sides exponential distributed buckets (e.g., 'tse 1000 2 8' generates buckets "
            "[984.0, 992.0, 996.0, 998.0, 1000.0, 1002.0, 1004.0, 1008.0, 1016.0]).); 'custom <value1> "
            "<value2> ...' uses custom bucket values (e.g., 'custom 10 50 100 500')."
        )
        parser.add_argument(
            "--prompt-tokens-buckets",
            type=str,
            nargs="+",
            default=ServerArgs.prompt_tokens_buckets,
            help=f"The buckets rule of prompt tokens. {bucket_rule}",
        )
        parser.add_argument(
            "--generation-tokens-buckets",
            type=str,
            nargs="+",
            default=ServerArgs.generation_tokens_buckets,
            help=f"The buckets rule for generation tokens histogram. {bucket_rule}",
        )
        parser.add_argument(
            "--gc-warning-threshold-secs",
            type=float,
            default=ServerArgs.gc_warning_threshold_secs,
            help="The threshold for long GC warning. If a GC takes longer than this, a warning will be logged. Set to 0 to disable.",
        )
        parser.add_argument(
            "--decode-log-interval",
            type=int,
            default=ServerArgs.decode_log_interval,
            help="The log interval of decode batch.",
        )
        parser.add_argument(
            "--enable-request-time-stats-logging",
            action="store_true",
            default=ServerArgs.enable_request_time_stats_logging,
            help="Enable per request time stats logging",
        )
        parser.add_argument(
            "--kv-events-config",
            type=str,
            default=None,
            help="Config in json format for NVIDIA dynamo KV event publishing. Publishing will be enabled if this flag is used.",
        )
        parser.add_argument(
            "--enable-trace",
            action="store_true",
            help="Enable opentelemetry trace",
        )
        parser.add_argument(
            "--oltp-traces-endpoint",
            type=str,
            default="localhost:4317",
            help="Config opentelemetry collector endpoint if --enable-trace is set. format: <ip>:<port>",
        )

        # API related
        parser.add_argument(
            "--api-key",
            type=str,
            default=ServerArgs.api_key,
            help="Set API key of the server. It is also used in the OpenAI API compatible server.",
        )
        parser.add_argument(
            "--served-model-name",
            type=str,
            default=ServerArgs.served_model_name,
            help="Override the model name returned by the v1/models endpoint in OpenAI API server.",
        )
        parser.add_argument(
            "--weight-version",
            type=str,
            default=ServerArgs.weight_version,
            help="Version identifier for the model weights. Defaults to 'default' if not specified.",
        )
        parser.add_argument(
            "--chat-template",
            type=str,
            default=ServerArgs.chat_template,
            help="The buliltin chat template name or the path of the chat template file. This is only used for OpenAI-compatible API server.",
        )
        parser.add_argument(
            "--completion-template",
            type=str,
            default=ServerArgs.completion_template,
            help="The buliltin completion template name or the path of the completion template file. This is only used for OpenAI-compatible API server. only for code completion currently.",
        )
        parser.add_argument(
            "--file-storage-path",
            type=str,
            default=ServerArgs.file_storage_path,
            help="The path of the file storage in backend.",
        )
        parser.add_argument(
            "--enable-cache-report",
            action="store_true",
            help="Return number of cached tokens in usage.prompt_tokens_details for each openai request.",
        )
        parser.add_argument(
            "--reasoning-parser",
            type=str,
            choices=list(ReasoningParser.DetectorMap.keys()),
            default=ServerArgs.reasoning_parser,
            help=f"Specify the parser for reasoning models, supported parsers are: {list(ReasoningParser.DetectorMap.keys())}.",
        )
        tool_call_parser_choices = list(FunctionCallParser.ToolCallParserEnum.keys())
        parser.add_argument(
            "--tool-call-parser",
            type=str,
            choices=tool_call_parser_choices,
            default=ServerArgs.tool_call_parser,
            help=f"Specify the parser for handling tool-call interactions. Options include: {tool_call_parser_choices}.",
        )
        parser.add_argument(
            "--tool-server",
            type=str,
            default=None,
            help="Either 'demo' or a comma-separated list of tool server urls to use for the model. If not specified, no tool server will be used.",
        )

        # Data parallelism
        parser.add_argument(
            "--data-parallel-size",
            "--dp-size",
            type=int,
            default=ServerArgs.dp_size,
            help="The data parallelism size.",
        )
        parser.add_argument(
            "--load-balance-method",
            type=str,
            default=ServerArgs.load_balance_method,
            help="The load balancing strategy for data parallelism.",
            choices=[
                "round_robin",
                "shortest_queue",
                "minimum_tokens",
            ],
        )
        parser.add_argument(
            "--load-watch-interval",
            type=float,
            default=ServerArgs.load_watch_interval,
            help="The interval of load watching in seconds.",
        )
        parser.add_argument(
            "--prefill-round-robin-balance",
            default=ServerArgs.prefill_round_robin_balance,
            action="store_true",
            help="Prefill is round robin balanced. This is used to promise decode server can get the correct dp rank.",
        )

        # Multi-node distributed serving
        parser.add_argument(
            "--dist-init-addr",
            "--nccl-init-addr",  # For backward compatibility. This will be removed in the future.
            type=str,
            help="The host address for initializing distributed backend (e.g., `192.168.0.2:25000`).",
        )
        parser.add_argument(
            "--nnodes", type=int, default=ServerArgs.nnodes, help="The number of nodes."
        )
        parser.add_argument(
            "--node-rank", type=int, default=ServerArgs.node_rank, help="The node rank."
        )

        # Model override args
        parser.add_argument(
            "--json-model-override-args",
            type=str,
            help="A dictionary in JSON string format used to override default model configurations.",
            default=ServerArgs.json_model_override_args,
        )
        parser.add_argument(
            "--preferred-sampling-params",
            type=str,
            help="json-formatted sampling settings that will be returned in /get_model_info",
        )

        # LoRA
        parser.add_argument(
            "--enable-lora",
            default=ServerArgs.enable_lora,
            action="store_true",
            help="Enable LoRA support for the model. This argument is automatically set to True if `--lora-paths` is provided for backward compatibility.",
        )
        parser.add_argument(
            "--max-lora-rank",
            default=ServerArgs.max_lora_rank,
            type=int,
            help="The maximum rank of LoRA adapters. If not specified, it will be automatically inferred from the adapters provided in --lora-paths.",
        )
        parser.add_argument(
            "--lora-target-modules",
            type=str,
            choices=SUPPORTED_LORA_TARGET_MODULES + [LORA_TARGET_ALL_MODULES],
            nargs="*",
            default=None,
            help="The union set of all target modules where LoRA should be applied. If not specified, "
            "it will be automatically inferred from the adapters provided in --lora-paths. If 'all' is specified, "
            "all supported modules will be targeted.",
        )
        parser.add_argument(
            "--lora-paths",
            type=str,
            nargs="*",
            default=None,
            action=LoRAPathAction,
            help='The list of LoRA adapters to load. Each adapter must be specified in one of the following formats: <PATH> | <NAME>=<PATH> | JSON with schema {"lora_name":str,"lora_path":str,"pinned":bool}',
        )
        parser.add_argument(
            "--max-loras-per-batch",
            type=int,
            default=8,
            help="Maximum number of adapters for a running batch, include base-only request.",
        )
        parser.add_argument(
            "--max-loaded-loras",
            type=int,
            default=ServerArgs.max_loaded_loras,
            help="If specified, it limits the maximum number of LoRA adapters loaded in CPU memory at a time. The value must be greater than or equal to `--max-loras-per-batch`.",
        )
        parser.add_argument(
            "--lora-backend",
            type=str,
            choices=LORA_BACKEND_CHOICES,
            default=ServerArgs.lora_backend,
            help="Choose the kernel backend for multi-LoRA serving.",
        )
        parser.add_argument(
            "--max-lora-chunk-size",
            type=int,
            default=ServerArgs.max_lora_chunk_size,
            choices=[16, 32, 64, 128],
            help="Maximum chunk size for the ChunkedSGMV LoRA backend. Only used when --lora-backend is 'csgmv'. Choosing a larger value might improve performance.",
        )

        # Kernel backend
        parser.add_argument(
            "--attention-backend",
            type=str,
            choices=ATTENTION_BACKEND_CHOICES,
            default=ServerArgs.attention_backend,
            help="Choose the kernels for attention layers.",
        )
        parser.add_argument(
            "--prefill-attention-backend",
            type=str,
            choices=ATTENTION_BACKEND_CHOICES,
            default=ServerArgs.prefill_attention_backend,
            help="Choose the kernels for prefill attention layers (have priority over --attention-backend).",
        )
        parser.add_argument(
            "--decode-attention-backend",
            type=str,
            choices=ATTENTION_BACKEND_CHOICES,
            default=ServerArgs.decode_attention_backend,
            help="Choose the kernels for decode attention layers (have priority over --attention-backend).",
        )
        parser.add_argument(
            "--sampling-backend",
            type=str,
            choices=["flashinfer", "pytorch"],
            default=ServerArgs.sampling_backend,
            help="Choose the kernels for sampling layers.",
        )
        parser.add_argument(
            "--grammar-backend",
            type=str,
            choices=GRAMMAR_BACKEND_CHOICES,
            default=ServerArgs.grammar_backend,
            help="Choose the backend for grammar-guided decoding.",
        )
        parser.add_argument(
            "--mm-attention-backend",
            type=str,
            choices=["sdpa", "fa3", "triton_attn", "ascend_attn"],
            default=ServerArgs.mm_attention_backend,
            help="Set multimodal attention backend.",
        )

        # Speculative decoding
        parser.add_argument(
            "--speculative-algorithm",
            type=str,
            choices=["EAGLE", "EAGLE3", "NEXTN", "STANDALONE", "NGRAM"],
            help="Speculative algorithm.",
        )
        parser.add_argument(
            "--speculative-draft-model-path",
            "--speculative-draft-model",
            type=str,
            help="The path of the draft model weights. This can be a local folder or a Hugging Face repo ID.",
        )
        parser.add_argument(
            "--speculative-draft-model-revision",
            type=str,
            default=None,
            help="The specific draft model version to use. It can be a branch "
            "name, a tag name, or a commit id. If unspecified, will use "
            "the default version.",
        )
        parser.add_argument(
            "--speculative-num-steps",
            type=int,
            help="The number of steps sampled from draft model in Speculative Decoding.",
            default=ServerArgs.speculative_num_steps,
        )
        parser.add_argument(
            "--speculative-eagle-topk",
            type=int,
            help="The number of tokens sampled from the draft model in eagle2 each step.",
            default=ServerArgs.speculative_eagle_topk,
        )
        parser.add_argument(
            "--speculative-num-draft-tokens",
            type=int,
            help="The number of tokens sampled from the draft model in Speculative Decoding.",
            default=ServerArgs.speculative_num_draft_tokens,
        )
        parser.add_argument(
            "--speculative-accept-threshold-single",
            type=float,
            help="Accept a draft token if its probability in the target model is greater than this threshold.",
            default=ServerArgs.speculative_accept_threshold_single,
        )
        parser.add_argument(
            "--speculative-accept-threshold-acc",
            type=float,
            help="The accept probability of a draft token is raised from its target probability p to min(1, p / threshold_acc).",
            default=ServerArgs.speculative_accept_threshold_acc,
        )
        parser.add_argument(
            "--speculative-token-map",
            type=str,
            help="The path of the draft model's small vocab table.",
            default=ServerArgs.speculative_token_map,
        )
        parser.add_argument(
            "--speculative-attention-mode",
            type=str,
            choices=["prefill", "decode"],
            help="Attention backend for speculative decoding operations (both target verify and draft extend). Can be one of 'prefill' (default) or 'decode'.",
            default=ServerArgs.speculative_attention_mode,
        )
        # Ngram speculative decoding
        parser.add_argument(
            "--speculative-ngram-min-match-window-size",
            type=int,
            default=ServerArgs.speculative_ngram_min_match_window_size,
            help="The minimum window size for pattern matching in ngram speculative decoding.",
        )
        parser.add_argument(
            "--speculative-ngram-max-match-window-size",
            type=int,
            default=ServerArgs.speculative_ngram_max_match_window_size,
            help="The maximum window size for pattern matching in ngram speculative decoding.",
        )
        parser.add_argument(
            "--speculative-ngram-min-bfs-breadth",
            type=int,
            default=ServerArgs.speculative_ngram_min_bfs_breadth,
            help="The minimum breadth for BFS (Breadth-First Search) in ngram speculative decoding.",
        )
        parser.add_argument(
            "--speculative-ngram-max-bfs-breadth",
            type=int,
            default=ServerArgs.speculative_ngram_max_bfs_breadth,
            help="The maximum breadth for BFS (Breadth-First Search) in ngram speculative decoding.",
        )
        parser.add_argument(
            "--speculative-ngram-match-type",
            type=str,
            choices=["BFS", "PROB"],
            default=ServerArgs.speculative_ngram_match_type,
            help="The match type for cache tree.",
        )
        parser.add_argument(
            "--speculative-ngram-branch-length",
            type=int,
            default=ServerArgs.speculative_ngram_branch_length,
            help="The branch length for ngram speculative decoding.",
        )
        parser.add_argument(
            "--speculative-ngram-capacity",
            type=int,
            default=ServerArgs.speculative_ngram_capacity,
            help="The cache capacity for ngram speculative decoding.",
        )

        # Expert parallelism
        parser.add_argument(
            "--expert-parallel-size",
            "--ep-size",
            "--ep",
            type=int,
            default=ServerArgs.ep_size,
            help="The expert parallelism size.",
        )
        parser.add_argument(
            "--moe-a2a-backend",
            type=str,
            choices=["none", "deepep"],
            default=ServerArgs.moe_a2a_backend,
            help="Choose the backend for MoE A2A.",
        )
        parser.add_argument(
            "--moe-runner-backend",
            type=str,
            choices=[
                "auto",
                "triton",
                "triton_kernel",
                "flashinfer_trtllm",
                "flashinfer_cutlass",
                "flashinfer_mxfp4",
                "flashinfer_cutedsl",
            ],
            default=ServerArgs.moe_runner_backend,
            help="Choose the runner backend for MoE.",
        )
        parser.add_argument(
            "--flashinfer-mxfp4-moe-precision",
            type=str,
            choices=["default", "bf16"],
            default=ServerArgs.flashinfer_mxfp4_moe_precision,
            help="Choose the computation precision of flashinfer mxfp4 moe",
        )
        parser.add_argument(
            "--enable-flashinfer-allreduce-fusion",
            action="store_true",
            help="Enable FlashInfer allreduce fusion with Residual RMSNorm.",
        )
        parser.add_argument(
            "--deepep-mode",
            type=str,
            choices=["normal", "low_latency", "auto"],
            default="auto",
            help="Select the mode when enable DeepEP MoE, could be `normal`, `low_latency` or `auto`. Default is `auto`, which means `low_latency` for decode batch and `normal` for prefill batch.",
        )
        parser.add_argument(
            "--ep-num-redundant-experts",
            type=int,
            default=ServerArgs.ep_num_redundant_experts,
            help="Allocate this number of redundant experts in expert parallel.",
        )
        parser.add_argument(
            "--ep-dispatch-algorithm",
            type=str,
            default=ServerArgs.ep_dispatch_algorithm,
            help="The algorithm to choose ranks for redundant experts in expert parallel.",
        )
        parser.add_argument(
            "--init-expert-location",
            type=str,
            default=ServerArgs.init_expert_location,
            help="Initial location of EP experts.",
        )
        parser.add_argument(
            "--enable-eplb",
            action="store_true",
            help="Enable EPLB algorithm",
        )
        parser.add_argument(
            "--eplb-algorithm",
            type=str,
            default=ServerArgs.eplb_algorithm,
            help="Chosen EPLB algorithm",
        )
        parser.add_argument(
            "--eplb-rebalance-num-iterations",
            type=int,
            default=ServerArgs.eplb_rebalance_num_iterations,
            help="Number of iterations to automatically trigger a EPLB re-balance.",
        )
        parser.add_argument(
            "--eplb-rebalance-layers-per-chunk",
            type=int,
            default=ServerArgs.eplb_rebalance_layers_per_chunk,
            help="Number of layers to rebalance per forward pass.",
        )
        parser.add_argument(
            "--eplb-min-rebalancing-utilization-threshold",
            type=float,
            default=ServerArgs.eplb_min_rebalancing_utilization_threshold,
            help="Minimum threshold for GPU average utilization to trigger EPLB rebalancing. Must be in the range [0.0, 1.0].",
        )
        parser.add_argument(
            "--expert-distribution-recorder-mode",
            type=str,
            default=ServerArgs.expert_distribution_recorder_mode,
            help="Mode of expert distribution recorder.",
        )
        parser.add_argument(
            "--expert-distribution-recorder-buffer-size",
            type=int,
            default=ServerArgs.expert_distribution_recorder_buffer_size,
            help="Circular buffer size of expert distribution recorder. Set to -1 to denote infinite buffer.",
        )
        parser.add_argument(
            "--enable-expert-distribution-metrics",
            action="store_true",
            help="Enable logging metrics for expert balancedness",
        )
        parser.add_argument(
            "--deepep-config",
            type=str,
            default=ServerArgs.deepep_config,
            help="Tuned DeepEP config suitable for your own cluster. It can be either a string with JSON content or a file path.",
        )
        parser.add_argument(
            "--moe-dense-tp-size",
            type=int,
            default=ServerArgs.moe_dense_tp_size,
            help="TP size for MoE dense MLP layers. This flag is useful when, with large TP size, there are errors caused by weights in MLP layers having dimension smaller than the min dimension GEMM supports.",
        )

        # Mamba Cache
        parser.add_argument(
            "--max-mamba-cache-size",
            type=int,
            default=ServerArgs.max_mamba_cache_size,
            help="The maximum size of the mamba cache.",
        )
        parser.add_argument(
            "--mamba-ssm-dtype",
            type=str,
            default=ServerArgs.mamba_ssm_dtype,
            choices=["float32", "bfloat16"],
            help="The data type of the SSM states in mamba cache.",
        )

        # Hierarchical cache
        parser.add_argument(
            "--enable-hierarchical-cache",
            action="store_true",
            help="Enable hierarchical cache",
        )
        parser.add_argument(
            "--hicache-ratio",
            type=float,
            default=ServerArgs.hicache_ratio,
            help="The ratio of the size of host KV cache memory pool to the size of device pool.",
        )
        parser.add_argument(
            "--hicache-size",
            type=int,
            default=ServerArgs.hicache_size,
            help="The size of host KV cache memory pool in gigabytes, which will override the hicache_ratio if set.",
        )
        parser.add_argument(
            "--hicache-write-policy",
            type=str,
            choices=["write_back", "write_through", "write_through_selective"],
            default=ServerArgs.hicache_write_policy,
            help="The write policy of hierarchical cache.",
        )
        parser.add_argument(
            "--radix-eviction-policy",
            type=str,
            choices=["lru", "lfu"],
            default=ServerArgs.radix_eviction_policy,
            help="The eviction policy of radix trees. 'lru' stands for Least Recently Used, 'lfu' stands for Least Frequently Used.",
        )
        parser.add_argument(
            "--hicache-io-backend",
            type=str,
            choices=["direct", "kernel"],
            default=ServerArgs.hicache_io_backend,
            help="The IO backend for KV cache transfer between CPU and GPU",
        )
        parser.add_argument(
            "--hicache-mem-layout",
            type=str,
            choices=["layer_first", "page_first", "page_first_direct"],
            default=ServerArgs.hicache_mem_layout,
            help="The layout of host memory pool for hierarchical cache.",
        )
        parser.add_argument(
            "--hicache-storage-backend",
            type=str,
            choices=["file", "mooncake", "hf3fs", "nixl", "aibrix", "dynamic"],
            default=ServerArgs.hicache_storage_backend,
            help="The storage backend for hierarchical KV cache. "
            "Built-in backends: file, mooncake, hf3fs, nixl, aibrix. "
            "For dynamic backend, use --hicache-storage-backend-extra-config to specify: "
            "backend_name (custom name), module_path (Python module path), class_name (backend class name).",
        )
        parser.add_argument(
            "--hicache-storage-prefetch-policy",
            type=str,
            choices=["best_effort", "wait_complete", "timeout"],
            default=ServerArgs.hicache_storage_prefetch_policy,
            help="Control when prefetching from the storage backend should stop.",
        )
        parser.add_argument(
            "--hicache-storage-backend-extra-config",
            type=str,
            default=ServerArgs.hicache_storage_backend_extra_config,
            help="A dictionary in JSON string format containing extra configuration for the storage backend.",
        )
        # LMCache
        parser.add_argument(
            "--enable-lmcache",
            action="store_true",
            help="Using LMCache as an alternative hierarchical cache solution",
        )

        # Double Sparsity
        parser.add_argument(
            "--enable-double-sparsity",
            action="store_true",
            help="Enable double sparsity attention",
        )
        parser.add_argument(
            "--ds-channel-config-path",
            type=str,
            default=ServerArgs.ds_channel_config_path,
            help="The path of the double sparsity channel config",
        )
        parser.add_argument(
            "--ds-heavy-channel-num",
            type=int,
            default=ServerArgs.ds_heavy_channel_num,
            help="The number of heavy channels in double sparsity attention",
        )
        parser.add_argument(
            "--ds-heavy-token-num",
            type=int,
            default=ServerArgs.ds_heavy_token_num,
            help="The number of heavy tokens in double sparsity attention",
        )
        parser.add_argument(
            "--ds-heavy-channel-type",
            type=str,
            default=ServerArgs.ds_heavy_channel_type,
            help="The type of heavy channels in double sparsity attention",
        )
        parser.add_argument(
            "--ds-sparse-decode-threshold",
            type=int,
            default=ServerArgs.ds_sparse_decode_threshold,
            help="The type of heavy channels in double sparsity attention",
        )

        # Offloading
        parser.add_argument(
            "--cpu-offload-gb",
            type=int,
            default=ServerArgs.cpu_offload_gb,
            help="How many GBs of RAM to reserve for CPU offloading.",
        )
        parser.add_argument(
            "--offload-group-size",
            type=int,
            default=ServerArgs.offload_group_size,
            help="Number of layers per group in offloading.",
        )
        parser.add_argument(
            "--offload-num-in-group",
            type=int,
            default=ServerArgs.offload_num_in_group,
            help="Number of layers to be offloaded within a group.",
        )
        parser.add_argument(
            "--offload-prefetch-step",
            type=int,
            default=ServerArgs.offload_prefetch_step,
            help="Steps to prefetch in offloading.",
        )
        parser.add_argument(
            "--offload-mode",
            type=str,
            default=ServerArgs.offload_mode,
            help="Mode of offloading.",
        )

        # Optimization/debug options
        parser.add_argument(
            "--disable-radix-cache",
            action="store_true",
            help="Disable RadixAttention for prefix caching.",
        )
        parser.add_argument(
            "--cuda-graph-max-bs",
            type=int,
            default=ServerArgs.cuda_graph_max_bs,
            help="Set the maximum batch size for cuda graph. It will extend the cuda graph capture batch size to this value.",
        )
        parser.add_argument(
            "--cuda-graph-bs",
            type=int,
            nargs="+",
            help="Set the list of batch sizes for cuda graph.",
        )
        parser.add_argument(
            "--disable-cuda-graph",
            action="store_true",
            help="Disable cuda graph.",
        )
        parser.add_argument(
            "--disable-cuda-graph-padding",
            action="store_true",
            help="Disable cuda graph when padding is needed. Still uses cuda graph when padding is not needed.",
        )
        parser.add_argument(
            "--enable-profile-cuda-graph",
            action="store_true",
            help="Enable profiling of cuda graph capture.",
        )
        parser.add_argument(
            "--enable-cudagraph-gc",
            action="store_true",
            help="Enable garbage collection during CUDA graph capture. If disabled (default), GC is frozen during capture to speed up the process.",
        )
        parser.add_argument(
            "--enable-nccl-nvls",
            action="store_true",
            help="Enable NCCL NVLS for prefill heavy requests when available.",
        )
        parser.add_argument(
            "--enable-symm-mem",
            action="store_true",
            help="Enable NCCL symmetric memory for fast collectives.",
        )
        parser.add_argument(
            "--disable-flashinfer-cutlass-moe-fp4-allgather",
            action="store_true",
            help="Disables quantize before all-gather for flashinfer cutlass moe.",
        )
        parser.add_argument(
            "--enable-tokenizer-batch-encode",
            action="store_true",
            help="Enable batch tokenization for improved performance when processing multiple text inputs. Do not use with image inputs, pre-tokenized input_ids, or input_embeds.",
        )
        parser.add_argument(
            "--disable-outlines-disk-cache",
            action="store_true",
            help="Disable disk cache of outlines to avoid possible crashes related to file system or high concurrency.",
        )
        parser.add_argument(
            "--disable-custom-all-reduce",
            action="store_true",
            help="Disable the custom all-reduce kernel and fall back to NCCL.",
        )
        parser.add_argument(
            "--enable-mscclpp",
            action="store_true",
            help="Enable using mscclpp for small messages for all-reduce kernel and fall back to NCCL.",
        )
        parser.add_argument(
            "--disable-overlap-schedule",
            action="store_true",
            help="Disable the overlap scheduler, which overlaps the CPU scheduler with GPU model worker.",
        )
        parser.add_argument(
            "--enable-mixed-chunk",
            action="store_true",
            help="Enabling mixing prefill and decode in a batch when using chunked prefill.",
        )
        parser.add_argument(
            "--enable-dp-attention",
            action="store_true",
            help="Enabling data parallelism for attention and tensor parallelism for FFN. The dp size should be equal to the tp size. Currently DeepSeek-V2 and Qwen 2/3 MoE models are supported.",
        )
        parser.add_argument(
            "--enable-dp-lm-head",
            action="store_true",
            help="Enable vocabulary parallel across the attention TP group to avoid all-gather across DP groups, optimizing performance under DP attention.",
        )
        parser.add_argument(
            "--enable-two-batch-overlap",
            action="store_true",
            help="Enabling two micro batches to overlap.",
        )
        parser.add_argument(
            "--tbo-token-distribution-threshold",
            type=float,
            default=ServerArgs.tbo_token_distribution_threshold,
            help="The threshold of token distribution between two batches in micro-batch-overlap, determines whether to two-batch-overlap or two-chunk-overlap. Set to 0 denote disable two-chunk-overlap.",
        )
        parser.add_argument(
            "--enable-torch-compile",
            action="store_true",
            help="Optimize the model with torch.compile. Experimental feature.",
        )
        parser.add_argument(
            "--torch-compile-max-bs",
            type=int,
            default=ServerArgs.torch_compile_max_bs,
            help="Set the maximum batch size when using torch compile.",
        )
        parser.add_argument(
            "--torchao-config",
            type=str,
            default=ServerArgs.torchao_config,
            help="Optimize the model with torchao. Experimental feature. Current choices are: int8dq, int8wo, int4wo-<group_size>, fp8wo, fp8dq-per_tensor, fp8dq-per_row",
        )
        parser.add_argument(
            "--enable-nan-detection",
            action="store_true",
            help="Enable the NaN detection for debugging purposes.",
        )
        parser.add_argument(
            "--enable-p2p-check",
            action="store_true",
            help="Enable P2P check for GPU access, otherwise the p2p access is allowed by default.",
        )
        parser.add_argument(
            "--triton-attention-reduce-in-fp32",
            action="store_true",
            help="Cast the intermediate attention results to fp32 to avoid possible crashes related to fp16."
            "This only affects Triton attention kernels.",
        )
        parser.add_argument(
            "--triton-attention-num-kv-splits",
            type=int,
            default=ServerArgs.triton_attention_num_kv_splits,
            help="The number of KV splits in flash decoding Triton kernel. Larger value is better in longer context scenarios. The default value is 8.",
        )
        parser.add_argument(
            "--triton-attention-split-tile-size",
            type=int,
            default=ServerArgs.triton_attention_split_tile_size,
            help="The size of split KV tile in flash decoding Triton kernel. Used for deterministic inference.",
        )
        parser.add_argument(
            "--num-continuous-decode-steps",
            type=int,
            default=ServerArgs.num_continuous_decode_steps,
            help="Run multiple continuous decoding steps to reduce scheduling overhead. "
            "This can potentially increase throughput but may also increase time-to-first-token latency. "
            "The default value is 1, meaning only run one decoding step at a time.",
        )
        parser.add_argument(
            "--delete-ckpt-after-loading",
            action="store_true",
            help="Delete the model checkpoint after loading the model.",
        )
        parser.add_argument(
            "--enable-memory-saver",
            action="store_true",
            help="Allow saving memory using release_memory_occupation and resume_memory_occupation",
        )
        parser.add_argument(
            "--allow-auto-truncate",
            action="store_true",
            help="Allow automatically truncating requests that exceed the maximum input length instead of returning an error.",
        )
        parser.add_argument(
            "--enable-custom-logit-processor",
            action="store_true",
            help="Enable users to pass custom logit processors to the server (disabled by default for security)",
        )
        parser.add_argument(
            "--flashinfer-mla-disable-ragged",
            action="store_true",
            help="Not using ragged prefill wrapper when running flashinfer mla",
        )
        parser.add_argument(
            "--disable-shared-experts-fusion",
            action="store_true",
            help="Disable shared experts fusion optimization for deepseek v3/r1.",
        )
        parser.add_argument(
            "--disable-chunked-prefix-cache",
            action="store_true",
            help="Disable chunked prefix cache feature for deepseek, which should save overhead for short sequences.",
        )
        parser.add_argument(
            "--disable-fast-image-processor",
            action="store_true",
            help="Adopt base image processor instead of fast image processor.",
        )
        parser.add_argument(
            "--keep-mm-feature-on-device",
            action="store_true",
            help="Keep multimodal feature tensors on device after processing to save D2H copy.",
        )
        parser.add_argument(
            "--enable-return-hidden-states",
            action="store_true",
            help="Enable returning hidden states with responses.",
        )
        parser.add_argument(
            "--scheduler-recv-interval",
            type=int,
            default=ServerArgs.scheduler_recv_interval,
            help="The interval to poll requests in scheduler. Can be set to >1 to reduce the overhead of this.",
        )
        parser.add_argument(
            "--numa-node",
            type=int,
            nargs="+",
            help="Sets the numa node for the subprocesses. i-th element corresponds to i-th subprocess.",
        )
        parser.add_argument(
            "--max-prefill-bs",
            type=int,
            default=ServerArgs.max_prefill_bs,
            help="The maximum batch size for prefill requests.",
        )

        # Debug tensor dumps
        parser.add_argument(
            "--debug-tensor-dump-output-folder",
            type=str,
            default=ServerArgs.debug_tensor_dump_output_folder,
            help="The output folder for dumping tensors.",
        )
        parser.add_argument(
            "--debug-tensor-dump-input-file",
            type=str,
            default=ServerArgs.debug_tensor_dump_input_file,
            help="The input filename for dumping tensors",
        )
        parser.add_argument(
            "--debug-tensor-dump-inject",
            type=str,
            default=ServerArgs.debug_tensor_dump_inject,
            help="Inject the outputs from jax as the input of every layer.",
        )
        parser.add_argument(
            "--debug-tensor-dump-prefill-only",
            action="store_true",
            help="Only dump the tensors for prefill requests (i.e. batch size > 1).",
        )
        parser.add_argument(
            "--enable-dynamic-batch-tokenizer",
            action="store_true",
            help="Enable async dynamic batch tokenizer for improved performance when multiple requests arrive concurrently.",
        )
        parser.add_argument(
            "--dynamic-batch-tokenizer-batch-size",
            type=int,
            default=ServerArgs.dynamic_batch_tokenizer_batch_size,
            help="[Only used if --enable-dynamic-batch-tokenizer is set] Maximum batch size for dynamic batch tokenizer.",
        )
        parser.add_argument(
            "--dynamic-batch-tokenizer-batch-timeout",
            type=float,
            default=ServerArgs.dynamic_batch_tokenizer_batch_timeout,
            help="[Only used if --enable-dynamic-batch-tokenizer is set] Timeout in seconds for batching tokenization requests.",
        )

        # PD disaggregation
        parser.add_argument(
            "--disaggregation-mode",
            type=str,
            default=ServerArgs.disaggregation_mode,
            choices=["null", "prefill", "decode"],
            help='Only used for PD disaggregation. "prefill" for prefill-only server, and "decode" for decode-only server. If not specified, it is not PD disaggregated',
        )
        parser.add_argument(
            "--disaggregation-transfer-backend",
            type=str,
            default=ServerArgs.disaggregation_transfer_backend,
            choices=DISAGG_TRANSFER_BACKEND_CHOICES,
            help="The backend for disaggregation transfer. Default is mooncake.",
        )
        parser.add_argument(
            "--disaggregation-bootstrap-port",
            type=int,
            default=ServerArgs.disaggregation_bootstrap_port,
            help="Bootstrap server port on the prefill server. Default is 8998.",
        )
        parser.add_argument(
            "--disaggregation-decode-tp",
            type=int,
            default=ServerArgs.disaggregation_decode_tp,
            help="Decode tp size. If not set, it matches the tp size of the current engine. This is only set on the prefill server.",
        )
        parser.add_argument(
            "--disaggregation-decode-dp",
            type=int,
            default=ServerArgs.disaggregation_decode_dp,
            help="Decode dp size. If not set, it matches the dp size of the current engine. This is only set on the prefill server.",
        )
        parser.add_argument(
            "--disaggregation-prefill-pp",
            type=int,
            default=ServerArgs.disaggregation_prefill_pp,
            help="Prefill pp size. If not set, it is default to 1. This is only set on the decode server.",
        )
        parser.add_argument(
            "--disaggregation-ib-device",
            type=str,
            default=ServerArgs.disaggregation_ib_device,
            help="The InfiniBand devices for disaggregation transfer, accepts single device (e.g., --disaggregation-ib-device mlx5_0) "
            "or multiple comma-separated devices (e.g., --disaggregation-ib-device mlx5_0,mlx5_1). "
            "Default is None, which triggers automatic device detection when mooncake backend is enabled.",
        )
        parser.add_argument(
            "--disaggregation-decode-enable-offload-kvcache",
            action="store_true",
            help="Enable async KV cache offloading on decode server (PD mode).",
        )
        parser.add_argument(
            "--num-reserved-decode-tokens",
            type=int,
            default=ServerArgs.num_reserved_decode_tokens,
            help="Number of decode tokens that will have memory reserved when adding new request to the running batch.",
        )
        parser.add_argument(
            "--disaggregation-decode-polling-interval",
            type=int,
            default=ServerArgs.disaggregation_decode_polling_interval,
            help="The interval to poll requests in decode server. Can be set to >1 to reduce the overhead of this.",
        )

        # Custom weight loader
        parser.add_argument(
            "--custom-weight-loader",
            type=str,
            nargs="*",
            default=None,
            help="The custom dataloader which used to update the model. Should be set with a valid import path, such as my_package.weight_load_func",
        )
        parser.add_argument(
            "--weight-loader-disable-mmap",
            action="store_true",
            help="Disable mmap while loading weight using safetensors.",
        )
        parser.add_argument(
            "--remote-instance-weight-loader-seed-instance-ip",
            type=str,
            default=ServerArgs.remote_instance_weight_loader_seed_instance_ip,
            help="The ip of the seed instance for loading weights from remote instance.",
        )
        parser.add_argument(
            "--remote-instance-weight-loader-seed-instance-service-port",
            type=int,
            default=ServerArgs.remote_instance_weight_loader_seed_instance_service_port,
            help="The service port of the seed instance for loading weights from remote instance.",
        )
        parser.add_argument(
            "--remote-instance-weight-loader-send-weights-group-ports",
            type=json_list_type,
            default=ServerArgs.remote_instance_weight_loader_send_weights_group_ports,
            help="The communication group ports for loading weights from remote instance.",
        )

        # For PD-Multiplexing
        parser.add_argument(
            "--enable-pdmux",
            action="store_true",
            help="Enable PD-Multiplexing, PD running on greenctx stream.",
        )

        parser.add_argument(
            "--sm-group-num",
            type=int,
            default=ServerArgs.sm_group_num,
            help="Number of sm partition groups.",
        )

        # For deterministic inference
        parser.add_argument(
            "--enable-deterministic-inference",
            action="store_true",
            help="Enable deterministic inference mode with batch invariant ops.",
        )

        # For NSA models
        parser.add_argument(
            "--nsa-prefill",
            default=NSA_DEFAULT_PREFILL,
            type=str,
            choices=NSA_CHOICES,
        )

        parser.add_argument(
            "--nsa-decode",
            default=NSA_DEFAULT_DECODE,
            type=str,
            choices=NSA_CHOICES,
        )

        # Deprecated arguments
        parser.add_argument(
            "--enable-ep-moe",
            action=DeprecatedAction,
            help="NOTE: --enable-ep-moe is deprecated. Please set `--ep-size` to the same value as `--tp-size` instead.",
        )
        parser.add_argument(
            "--enable-deepep-moe",
            action=DeprecatedAction,
            help="NOTE: --enable-deepep-moe is deprecated. Please set `--moe-a2a-backend` to 'deepep' instead.",
        )
        parser.add_argument(
            "--enable-flashinfer-cutlass-moe",
            action=DeprecatedAction,
            help="NOTE: --enable-flashinfer-cutlass-moe is deprecated. Please set `--moe-runner-backend` to 'flashinfer_cutlass' instead.",
        )
        parser.add_argument(
            "--enable-flashinfer-cutedsl-moe",
            action=DeprecatedAction,
            help="NOTE: --enable-flashinfer-cutedsl-moe is deprecated. Please set `--moe-runner-backend` to 'flashinfer_cutedsl' instead.",
        )
        parser.add_argument(
            "--enable-flashinfer-trtllm-moe",
            action=DeprecatedAction,
            help="NOTE: --enable-flashinfer-trtllm-moe is deprecated. Please set `--moe-runner-backend` to 'flashinfer_trtllm' instead.",
        )
        parser.add_argument(
            "--enable-triton-kernel-moe",
            action=DeprecatedAction,
            help="NOTE: --enable-triton-kernel-moe is deprecated. Please set `--moe-runner-backend` to 'triton_kernel' instead.",
        )
        parser.add_argument(
            "--enable-flashinfer-mxfp4-moe",
            action=DeprecatedAction,
            help="NOTE: --enable-flashinfer-mxfp4-moe is deprecated. Please set `--moe-runner-backend` to 'flashinfer_mxfp4' instead.",
        )

        # Configuration file support
        parser.add_argument(
            "--config",
            type=str,
            help="Read CLI options from a config file. Must be a YAML file with configuration options.",
        )

    @classmethod
    def from_cli_args(cls, args: argparse.Namespace):
        args.tp_size = args.tensor_parallel_size
        args.pp_size = args.pipeline_parallel_size
        args.dp_size = args.data_parallel_size
        args.ep_size = args.expert_parallel_size

        attrs = [attr.name for attr in dataclasses.fields(cls)]
        return cls(**{attr: getattr(args, attr) for attr in attrs})

    def url(self):
        if is_valid_ipv6_address(self.host):
            return f"http://[{self.host}]:{self.port}"
        else:
            return f"http://{self.host}:{self.port}"

    def get_hf_config(self):
        kwargs = {}
        hf_config = get_config(
            self.model_path,
            trust_remote_code=self.trust_remote_code,
            revision=self.revision,
            model_override_args=json.loads(self.json_model_override_args),
            **kwargs,
        )
        return hf_config

    def check_server_args(self):
        # Check parallel size constraints
        assert (
            self.tp_size * self.pp_size
        ) % self.nnodes == 0, "tp_size must be divisible by number of nodes"

        if self.pp_size > 1:
            assert (
                self.disable_overlap_schedule
                and self.speculative_algorithm is None
                and not self.enable_mixed_chunk
            ), "Pipeline parallelism is not compatible with overlap schedule, speculative decoding, mixed chunked prefill."

        assert not (
            self.dp_size > 1 and self.nnodes != 1 and not self.enable_dp_attention
        ), "multi-node data parallel is not supported unless dp attention!"

        assert self.base_gpu_id >= 0, "base_gpu_id must be non-negative"
        assert self.gpu_id_step >= 1, "gpu_id_step must be positive"

        assert self.moe_dense_tp_size in {
            1,
            None,
        }, "moe_dense_tp_size only support 1 and None currently"

        # Check LoRA
        self.check_lora_server_args()

        # Check speculative decoding
        if self.speculative_algorithm is not None:
            assert (
                not self.enable_mixed_chunk
            ), "enable_mixed_chunk is required for speculative decoding"

        # Check chunked prefill
        # Skip validation if chunked prefill is disabled (i.e., size <= 0).
        # Skip validation if disaggregation mode is decode.
        if self.chunked_prefill_size > 0 and self.disaggregation_mode != "decode":
            assert (
                self.chunked_prefill_size % self.page_size == 0
            ), "chunked_prefill_size must be divisible by page_size"

        # Check multi tokenizer
        assert self.tokenizer_worker_num > 0, "Tokenizer worker num must >= 1"
        self.validate_buckets_rule(
            "--prompt-tokens-buckets", self.prompt_tokens_buckets
        )
        self.validate_buckets_rule(
            "--generation-tokens-buckets", self.generation_tokens_buckets
        )

        # Check scheduling policy
        if self.enable_priority_scheduling:
            assert self.schedule_policy in [
                "fcfs",
                "lof",
            ], f"To use priority scheduling, schedule_policy must be 'fcfs' or 'lof'. '{self.schedule_policy}' is not supported."

    def check_lora_server_args(self):
        assert self.max_loras_per_batch > 0, "max_loras_per_batch must be positive"

        # Enable LoRA if any LoRA paths are provided for backward compatibility.
        if self.lora_paths:
            if self.enable_lora is None:
                self.enable_lora = True
                logger.warning(
                    "--enable-lora is set to True because --lora-paths is provided."
                )
            elif self.enable_lora is False:
                logger.warning(
                    "--enable-lora is set to False, any provided lora_paths will be ignored."
                )

        if self.enable_lora:
            if isinstance(self.lora_paths, list):
                lora_paths = self.lora_paths
                self.lora_paths = []
                for lora_path in lora_paths:
                    if isinstance(lora_path, str):
                        if "=" in lora_path:
                            name, path = lora_path.split("=", 1)
                            lora_ref = LoRARef(
                                lora_name=name, lora_path=path, pinned=False
                            )
                        else:
                            lora_ref = LoRARef(
                                lora_name=lora_path, lora_path=lora_path, pinned=False
                            )
                    elif isinstance(lora_path, dict):
                        assert (
                            "lora_name" in lora_path and "lora_path" in lora_path
                        ), f"When providing LoRA paths as a list of dict, each dict should contain 'lora_name' and 'lora_path' keys. Got: {lora_path}"
                        lora_ref = LoRARef(
                            lora_name=lora_path["lora_name"],
                            lora_path=lora_path["lora_path"],
                            pinned=lora_path.get("pinned", False),
                        )
                    else:
                        raise ValueError(
                            f"Invalid type for item in --lora-paths list: {type(lora_path)}. "
                            "Expected a string or a dictionary."
                        )
                    self.lora_paths.append(lora_ref)
            elif isinstance(self.lora_paths, dict):
                self.lora_paths = [
                    LoRARef(lora_name=k, lora_path=v, pinned=False)
                    for k, v in self.lora_paths.items()
                ]
            elif self.lora_paths is None:
                self.lora_paths = []
            else:
                raise ValueError(
                    f"Invalid type for --lora-paths: {type(self.lora_paths)}. "
                    "Expected a list or a dictionary."
                )

            # Expand target modules
            if self.lora_target_modules:
                self.lora_target_modules = set(self.lora_target_modules)
                if "all" in self.lora_target_modules:
                    assert (
                        len(self.lora_target_modules) == 1
                    ), "If 'all' is specified in --lora-target-modules, it should be the only module specified."
                    self.lora_target_modules = set(SUPPORTED_LORA_TARGET_MODULES)

            # Ensure sufficient information is provided for LoRA initialization.
            assert self.lora_paths or (
                self.max_lora_rank and self.lora_target_modules
            ), "When no initial --lora-paths is provided, you need to specify both --max-lora-rank and --lora-target-modules for LoRA initialization."

            # Validate max_loaded_loras
            if self.max_loaded_loras is not None:
                assert self.max_loaded_loras >= self.max_loras_per_batch, (
                    "max_loaded_loras should be greater than or equal to max_loras_per_batch. "
                    f"max_loaded_loras={self.max_loaded_loras}, max_loras_per_batch={self.max_loras_per_batch}"
                )
                assert len(self.lora_paths) <= self.max_loaded_loras, (
                    "The number of LoRA paths should not exceed max_loaded_loras. "
                    f"max_loaded_loras={self.max_loaded_loras}, lora_paths={len(self.lora_paths)}"
                )

            if self.max_lora_chunk_size is not None:
                assert (
                    16 <= self.max_lora_chunk_size <= 128
                    and (self.max_lora_chunk_size & (self.max_lora_chunk_size - 1)) == 0
                ), "--max-lora-chunk-size must be a power of 2 between 16 and 128."

    def validate_disagg_tp_size(self, prefill_tp: int, decode_tp: int):
        larger_tp = max(decode_tp, prefill_tp)
        smaller_tp = min(decode_tp, prefill_tp)
        assert larger_tp % smaller_tp == 0, (
            "Different tp size is supported only when one tp is multiple of the other. "
            f"decode_tp={decode_tp}, prefill_tp={prefill_tp}"
        )

    def validate_buckets_rule(self, arg_name: str, buckets_rule: List[str]):
        if not buckets_rule:
            return

        assert len(buckets_rule) > 0, f"{arg_name} cannot be empty list"
        rule = buckets_rule[0]
        assert rule in [
            "tse",
            "default",
            "custom",
        ], f"Unsupported {arg_name} rule type: '{rule}'. Must be one of: 'tse', 'default', 'custom'"

        if rule == "tse":
            assert (
                len(buckets_rule) == 4
            ), f"{arg_name} TSE rule requires exactly 4 parameters: ['tse', middle, base, count], got {len(buckets_rule)}"
            try:
                middle = float(buckets_rule[1])
                base = float(buckets_rule[2])
                count = int(buckets_rule[3])
            except (ValueError, IndexError):
                assert (
                    False
                ), f"{arg_name} TSE rule parameters must be: ['tse', <float:middle>, <float:base>, <int:count>]"
            assert base > 1, f"{arg_name} TSE base must be larger than 1, got: {base}"
            assert count > 0, f"{arg_name} TSE count must be positive, got: {count}"
            assert middle > 0, f"{arg_name} TSE middle must be positive, got: {middle}"

        elif rule == "default":
            assert (
                len(buckets_rule) == 1
            ), f"{arg_name} default rule should only have one parameter: ['default'], got {len(buckets_rule)}"

        elif rule == "custom":
            assert (
                len(buckets_rule) >= 2
            ), f"{arg_name} custom rule requires at least one bucket value: ['custom', value1, ...]"
            try:
                bucket_values = [float(x) for x in buckets_rule[1:]]
            except ValueError:
                assert False, f"{arg_name} custom rule bucket values must be numeric"
            assert len(set(bucket_values)) == len(
                bucket_values
            ), f"{arg_name} custom rule bucket values should not contain duplicates"
            assert all(
                val >= 0 for val in bucket_values
<<<<<<< HEAD
            ), f"{arg_name} custom rule bucket values should be non-negative"
=======
            ), f"{arg_name} customer rule bucket values should be non-negative"

    def model_specific_adjustments(self):
        from sglang.srt.configs.model_config import is_deepseek_nsa

        hf_config = self.get_hf_config()
        model_arch = hf_config.architectures[0]
        if model_arch in ["GptOssForCausalLM"]:
            if self.attention_backend is None:
                if is_cuda() and is_sm100_supported():
                    self.attention_backend = "trtllm_mha"
                elif is_cuda() and is_sm90_supported():
                    self.attention_backend = "fa3"
                else:
                    self.attention_backend = "triton"
            supported_backends = ["triton", "trtllm_mha", "fa3"]
            logger.info(
                f"Use {self.attention_backend} as attention backend for GptOssForCausalLM"
            )
            assert (
                self.attention_backend in supported_backends
            ), f"GptOssForCausalLM requires one of {supported_backends} attention backend, but got '{self.attention_backend}'"

            if is_sm100_supported():
                if not self.enable_dp_attention:
                    self.enable_flashinfer_allreduce_fusion = True
                    logger.info(
                        "Enable FlashInfer AllReduce Fusion on sm100 for GptOssForCausalLM"
                    )
            quantization_config = getattr(hf_config, "quantization_config", None)
            is_mxfp4_quant_format = (
                quantization_config is not None
                and quantization_config.get("quant_method") == "mxfp4"
            )

            if is_sm100_supported() and is_mxfp4_quant_format:
                self.moe_runner_backend = "flashinfer_mxfp4"
                logger.warning(
                    "Detected SM100 and MXFP4 quantization format for GPT-OSS model, enabling FlashInfer MXFP4 MOE kernel."
                )
            else:
                if self.moe_runner_backend == "triton_kernel":
                    assert (
                        self.ep_size == 1
                    ), "Triton kernel MoE is only supported when ep_size == 1"
                if (
                    self.moe_runner_backend == "auto"
                    and self.ep_size == 1
                    and is_triton_kernels_available()
                ):
                    self.moe_runner_backend = "triton_kernel"
                    logger.warning(
                        "Detected GPT-OSS model, enabling triton_kernels MOE kernel."
                    )
            self.disable_hybrid_swa_memory = True
            if is_mxfp4_quant_format:
                # use bf16 for mxfp4 triton kernels
                self.dtype = "bfloat16"

        elif "Llama4" in model_arch and self.device != "cpu":
            assert self.attention_backend in {
                "fa3",
                "aiter",
                "triton",
            }, "fa3, aiter, or triton is required for Llama4 model"
        elif model_arch in [
            "Gemma2ForCausalLM",
            "Gemma3ForCausalLM",
            "Gemma3ForConditionalGeneration",
            "Gemma3nForCausalLM",
            "Gemma3nForConditionalGeneration",
        ]:
            # FIXME: https://github.com/sgl-project/sglang/pull/7367 is not compatible with gemma2 model.
            # It failed at this test: https://github.com/sgl-project/sglang/actions/runs/16255155597/job/45890331952#step:4:736
            logger.warning(
                f"Disable hybrid SWA memory for {model_arch} as it is not yet supported."
            )
            self.disable_hybrid_swa_memory = True
        elif is_deepseek_nsa(hf_config):
            if (
                self.attention_backend is None
                and self.prefill_attention_backend is None
                and self.decode_attention_backend is None
            ):
                self.attention_backend = "nsa"
                logger.warning("Set nsa attention backend for DeepSeek NSA.")

            self.enable_dp_attention = True
            self.dp_size = self.tp_size
            logger.warning("DP attention is enabled for DeepSeek NSA.")

            self.page_size = 64
            logger.warning("Setting page size to 64 for DeepSeek NSA.")

            self.max_prefill_bs = 1
            logger.warning("Setting maximum prefill batch size to 1 for DeepSeek NSA.")
>>>>>>> 605beeec

    def adjust_mem_fraction_for_vlm(self, model_config):
        vision_config = getattr(model_config.hf_config, "vision_config", None)
        if vision_config is None:
            return

        # roughly reduce the mem_fraction_static base on params of Vit
        original_server_arg_mem_fraction = self.mem_fraction_static
        # a base mem_fraction_static factor for regular Vit
        base_mem_fraction_reduction_ratio = 0.95

        vit_num_layers = getattr(vision_config, "num_hidden_layers", 24)
        vit_hidden_size = getattr(vision_config, "hidden_size", 1024)

        # baseline ViT params (ViT-L/14)
        baseline_vit_layers = 24
        baseline_vit_hidden_size = 1024

        # weight params count
        current_complexity_score = vit_num_layers * (vit_hidden_size**2)
        baseline_complexity_score = baseline_vit_layers * (baseline_vit_hidden_size**2)
        complexity_ratio = (
            current_complexity_score / baseline_complexity_score
            if baseline_complexity_score > 0
            else 1.0
        )

        # every time the complexity grows 100%, adjust final factor for 10%
        sensitivity_scale = 0.1
        dynamic_adjustment_factor = 1.0 - sensitivity_scale * (complexity_ratio - 1.0)
        dynamic_adjustment_factor = max(0.8, min(1.05, dynamic_adjustment_factor))

        final_overall_factor = (
            base_mem_fraction_reduction_ratio * dynamic_adjustment_factor
        )
        self.mem_fraction_static = (
            original_server_arg_mem_fraction * final_overall_factor
        )


def prepare_server_args(argv: List[str]) -> ServerArgs:
    """
    Prepare the server arguments from the command line arguments.

    Args:
        args: The command line arguments. Typically, it should be `sys.argv[1:]`
            to ensure compatibility with `parse_args` when no arguments are passed.

    Returns:
        The server arguments.
    """
    # Import here to avoid circular imports
    from sglang.srt.server_args_config_parser import ConfigArgumentMerger

    # Check for config file and merge arguments if present
    if "--config" in argv:
        # Extract boolean actions from the parser to handle them correctly
        parser = argparse.ArgumentParser()
        ServerArgs.add_cli_args(parser)

        # Get boolean action destinations
        boolean_actions = []
        for action in parser._actions:
            if hasattr(action, "dest") and hasattr(action, "action"):
                if action.action in ["store_true", "store_false"]:
                    boolean_actions.append(action.dest)

        # Merge config file arguments with CLI arguments
        config_merger = ConfigArgumentMerger(boolean_actions=boolean_actions)
        argv = config_merger.merge_config_with_args(argv)

    parser = argparse.ArgumentParser()
    ServerArgs.add_cli_args(parser)
    raw_args = parser.parse_args(argv)
    server_args = ServerArgs.from_cli_args(raw_args)
    return server_args


ZMQ_TCP_PORT_DELTA = 233


@dataclasses.dataclass
class PortArgs:
    # The ipc filename for tokenizer to receive inputs from detokenizer (zmq)
    tokenizer_ipc_name: str
    # The ipc filename for scheduler (rank 0) to receive inputs from tokenizer (zmq)
    scheduler_input_ipc_name: str
    # The ipc filename for detokenizer to receive inputs from scheduler (zmq)
    detokenizer_ipc_name: str

    # The port for nccl initialization (torch.dist)
    nccl_port: int

    # The ipc filename for rpc call between Engine and Scheduler
    rpc_ipc_name: str

    # The ipc filename for Scheduler to send metrics
    metrics_ipc_name: str

    # The ipc filename for Tokenizer and worker tokenizer
    tokenizer_worker_ipc_name: Optional[str]

    @staticmethod
    def init_new(server_args, dp_rank: Optional[int] = None) -> "PortArgs":
        if server_args.nccl_port is None:
            nccl_port = server_args.port + random.randint(100, 1000)
            while True:
                if is_port_available(nccl_port):
                    break
                if nccl_port < 60000:
                    nccl_port += 42
                else:
                    nccl_port -= 43
        else:
            nccl_port = server_args.nccl_port

        if not server_args.enable_dp_attention:
            # Normal case, use IPC within a single node
            return PortArgs(
                tokenizer_ipc_name=f"ipc://{tempfile.NamedTemporaryFile(delete=False).name}",
                scheduler_input_ipc_name=f"ipc://{tempfile.NamedTemporaryFile(delete=False).name}",
                detokenizer_ipc_name=f"ipc://{tempfile.NamedTemporaryFile(delete=False).name}",
                nccl_port=nccl_port,
                rpc_ipc_name=f"ipc://{tempfile.NamedTemporaryFile(delete=False).name}",
                metrics_ipc_name=f"ipc://{tempfile.NamedTemporaryFile(delete=False).name}",
                tokenizer_worker_ipc_name=None,
            )
        else:
            # DP attention. Use TCP + port to handle both single-node and multi-node.
            if server_args.nnodes == 1 and server_args.dist_init_addr is None:
                dist_init_addr = ("127.0.0.1", server_args.port + ZMQ_TCP_PORT_DELTA)
            elif server_args.dist_init_addr.startswith("["):  # ipv6 address
                port_num, host = configure_ipv6(server_args.dist_init_addr)
                dist_init_addr = (host, str(port_num))
            else:
                dist_init_addr = server_args.dist_init_addr.split(":")

            assert (
                len(dist_init_addr) == 2
            ), "please provide --dist-init-addr as host:port of head node"

            dist_init_host, dist_init_port = dist_init_addr
            port_base = int(dist_init_port) + 1
            detokenizer_port = port_base + 1
            rpc_port = port_base + 2
            metrics_ipc_name = port_base + 3
            if dp_rank is None:
                # TokenizerManager to DataParallelController
                scheduler_input_port = port_base + 4
            else:
                scheduler_input_port = port_base + 4 + 1 + dp_rank

            return PortArgs(
                tokenizer_ipc_name=f"tcp://{dist_init_host}:{port_base}",
                scheduler_input_ipc_name=f"tcp://{dist_init_host}:{scheduler_input_port}",
                detokenizer_ipc_name=f"tcp://{dist_init_host}:{detokenizer_port}",
                nccl_port=nccl_port,
                rpc_ipc_name=f"tcp://{dist_init_host}:{rpc_port}",
                metrics_ipc_name=f"tcp://{dist_init_host}:{metrics_ipc_name}",
                tokenizer_worker_ipc_name=None,
            )


class LoRAPathAction(argparse.Action):
    def __call__(self, parser, namespace, values, option_string=None):
        lora_paths = []
        if values:
            assert isinstance(values, list), "Expected a list of LoRA paths."
            for lora_path in values:
                lora_path = lora_path.strip()
                if lora_path.startswith("{") and lora_path.endswith("}"):
                    obj = json.loads(lora_path)
                    assert "lora_path" in obj and "lora_name" in obj, (
                        f"{repr(lora_path)} looks like a JSON str, "
                        "but it does not contain 'lora_name' and 'lora_path' keys."
                    )
                    lora_paths.append(obj)
                else:
                    lora_paths.append(lora_path)

        setattr(namespace, self.dest, lora_paths)


class DeprecatedAction(argparse.Action):
    def __init__(self, option_strings, dest, nargs=0, **kwargs):
        super(DeprecatedAction, self).__init__(
            option_strings, dest, nargs=nargs, **kwargs
        )

    def __call__(self, parser, namespace, values, option_string=None):
        raise ValueError(self.help)


def print_deprecated_warning(message: str):
    logger.warning(f"\033[33m{message}\033[0m")


def auto_choose_speculative_params(self: ServerArgs):
    """
    Automatically choose the parameters for speculative decoding.

    You can tune them on your own models and prompts with scripts/playground/bench_speculative.py
    """
    hf_config = self.get_hf_config()
    arch = hf_config.architectures[0]
    if self.speculative_algorithm == "STANDALONE":
        # The default value for standalone speculative decoding
        return (3, 1, 4)
    if arch in ["LlamaForCausalLM"]:
        # The default value for llama
        return (5, 4, 8)
    elif arch in [
        "DeepseekV32ForCausalLM",
        "DeepseekV3ForCausalLM",
        "DeepseekV2ForCausalLM",
        "GptOssForCausalLM",
        "BailingMoeForCausalLM",
        "BailingMoeV2ForCausalLM",
    ]:
        # The default value for deepseek and gpt-oss
        return (3, 1, 4)
    elif arch in ["Grok1ForCausalLM", "Grok1VForCausalLM"]:
        return (5, 4, 8)
    else:
        # The default value for all other models
        return (5, 4, 8)<|MERGE_RESOLUTION|>--- conflicted
+++ resolved
@@ -19,6 +19,8 @@
 import logging
 import os
 import random
+import socket
+import sys
 import tempfile
 from typing import List, Literal, Optional, Union
 
@@ -51,6 +53,7 @@
 
 logger = logging.getLogger(__name__)
 
+
 # Define constants
 LOAD_FORMAT_CHOICES = [
     "auto",
@@ -218,8 +221,8 @@
     show_time_cost: bool = False
     enable_metrics: bool = False
     enable_metrics_for_all_schedulers: bool = False
-    tokenizer_metrics_custom_labels_header: str = "x-custom-labels"
-    tokenizer_metrics_allowed_custom_labels: Optional[List[str]] = None
+    tokenizer_metrics_custom_labels_header: str = "x-customer-labels"
+    tokenizer_metrics_allowed_customer_labels: Optional[List[str]] = None
     bucket_time_to_first_token: Optional[List[float]] = None
     bucket_inter_token_latency: Optional[List[float]] = None
     bucket_e2e_request_latency: Optional[List[float]] = None
@@ -292,14 +295,14 @@
     speculative_accept_threshold_acc: float = 1.0
     speculative_token_map: Optional[str] = None
     speculative_attention_mode: str = "prefill"
-    # For ngram only
-    speculative_ngram_min_match_window_size: int = 1
-    speculative_ngram_max_match_window_size: int = 12
-    speculative_ngram_min_bfs_breadth: int = 1
-    speculative_ngram_max_bfs_breadth: int = 10
-    speculative_ngram_match_type: Literal["BFS", "PROB"] = "BFS"
-    speculative_ngram_branch_length: int = 18
-    speculative_ngram_capacity: int = 10 * 1000 * 1000
+    # For lookahead only
+    speculative_lookahead_min_match_window_size: int = 1
+    speculative_lookahead_max_match_window_size: int = 12
+    speculative_lookahead_min_bfs_breadth: int = 1
+    speculative_lookahead_max_bfs_breadth: int = 10
+    speculative_lookahead_match_type: Literal["BFS", "PROB"] = "BFS"
+    speculative_lookahead_branch_length: int = 18
+    speculative_lookahead_capacity: int = 10 * 1000 * 1000
 
     # Expert parallelism
     ep_size: int = 1
@@ -330,10 +333,6 @@
     enable_expert_distribution_metrics: bool = False
     deepep_config: Optional[str] = None
     moe_dense_tp_size: Optional[int] = None
-
-    # Mamba cache
-    max_mamba_cache_size: Optional[int] = None
-    mamba_ssm_dtype: str = "float32"
 
     # Hierarchical cache
     enable_hierarchical_cache: bool = False
@@ -405,11 +404,7 @@
     enable_return_hidden_states: bool = False
     scheduler_recv_interval: int = 1
     numa_node: Optional[List[int]] = None
-<<<<<<< HEAD
-    enable_deterministic_inference: bool = False
-=======
     max_prefill_bs: Optional[int] = None
->>>>>>> 605beeec
 
     # Dynamic batch tokenizer
     enable_dynamic_batch_tokenizer: bool = False
@@ -430,14 +425,16 @@
     disaggregation_decode_dp: Optional[int] = None
     disaggregation_prefill_pp: Optional[int] = 1
     disaggregation_ib_device: Optional[str] = None
-    disaggregation_decode_enable_offload_kvcache: bool = False
     num_reserved_decode_tokens: int = 512  # used for decode kv cache offload in PD
+
     # FIXME: hack to reduce ITL when decode bs is small
     disaggregation_decode_polling_interval: int = 1
 
-    # For model weight update and weight loading
+    # For model weight update
     custom_weight_loader: Optional[List[str]] = None
     weight_loader_disable_mmap: bool = False
+
+    # Remote instance weight loading
     remote_instance_weight_loader_seed_instance_ip: Optional[str] = None
     remote_instance_weight_loader_seed_instance_service_port: Optional[int] = None
     remote_instance_weight_loader_send_weights_group_ports: Optional[List[int]] = None
@@ -446,79 +443,13 @@
     enable_pdmux: bool = False
     sm_group_num: int = 3
 
-    def __post_init__(self):
-        """
-        Orchestrates the handling of various server arguments, ensuring proper configuration and validation.
-        """
-        # Handle deprecated arguments.
-        self._handle_deprecated_args()
-
-        # Set missing default values.
-        self._handle_missing_default_values()
-
-        # Get GPU memory capacity, which is a common dependency for several configuration steps.
-        gpu_mem = get_device_memory_capacity(self.device)
-
-        # Handle memory-related, chunked prefill, and CUDA graph batch size configurations.
-        self._handle_gpu_memory_settings(gpu_mem)
-
-        # Handle device-specific backends.
-        self._handle_hpu_backends()
-        self._handle_cpu_backends()
-
-<<<<<<< HEAD
-        # Apply model-specific adjustments.
-        self._handle_model_specific_adjustments()
-
-        # Set kernel backends.
-        self._handle_sampling_backend()
-        self._handle_attention_backend_compatibility()
-        self._handle_page_size()
-        self._handle_amd_specifics()
-        self._handle_grammar_backend()
-
-        # Handle data parallelism.
-        self._handle_data_parallelism()
-
-        # Handle MoE configurations.
-        self._handle_moe_kernel_config()
-        self._handle_deepep_moe()
-        self._handle_eplb_and_dispatch()
-        self._handle_expert_distribution_metrics()
-
-        # Handle pipeline parallelism.
-        self._handle_pipeline_parallelism()
-
-        # Handle Hicache settings.
-        self._handle_hicache()
-
-        # Handle speculative decoding logic.
-        self._handle_speculative_decoding()
-
-        # Handle model loading format.
-        self._handle_load_format()
-
-        # Handle PD disaggregation.
-        self._handle_disaggregation()
-
-        # Validate tokenizer settings.
-        self._handle_tokenizer_batching()
-
-        # Propagate environment variables.
-        self._handle_environment_variables()
-
-        # Validate cache settings.
-        self._handle_cache_compatibility()
-
-        # Validate metrics labels.
-        self._handle_metrics_labels()
-
-        # Handle deterministic inference.
-        self._handle_deterministic_inference()
-
-        # Handle any other necessary validations.
-        self._handle_other_validations()
-=======
+    # Mamba cache
+    max_mamba_cache_size: Optional[int] = None
+    mamba_ssm_dtype: str = "float32"
+
+    # For deterministic inference
+    enable_deterministic_inference: bool = False
+
     # NSA attention backend
     nsa_prefill: str = NSA_DEFAULT_PREFILL
     nsa_decode: str = NSA_DEFAULT_DECODE
@@ -531,10 +462,43 @@
     enable_flashinfer_trtllm_moe: bool = False
     enable_triton_kernel_moe: bool = False
     enable_flashinfer_mxfp4_moe: bool = False
->>>>>>> 605beeec
 
     def _handle_deprecated_args(self):
-        pass
+        if self.enable_ep_moe:
+            self.ep_size = self.tp_size
+            print_deprecated_warning(
+                "NOTE: --enable-ep-moe is deprecated. Please set `--ep-size` to the same value as `--tp-size` instead."
+            )
+        if self.enable_deepep_moe:
+            self.moe_a2a_backend = "deepep"
+            print_deprecated_warning(
+                "NOTE: --enable-deepep-moe is deprecated. Please set `--moe-a2a-backend` to 'deepep' instead."
+            )
+        if self.enable_triton_kernel_moe:
+            self.moe_runner_backend = "triton_kernel"
+            print_deprecated_warning(
+                "NOTE: --enable-triton-kernel-moe is deprecated. Please set `--moe-runner-backend` to 'triton_kernel' instead."
+            )
+        if self.enable_flashinfer_cutedsl_moe:
+            self.moe_runner_backend = "flashinfer_cutedsl"
+            print_deprecated_warning(
+                "NOTE: --enable-flashinfer-cutedsl-moe is deprecated. Please set `--moe-runner-backend` to 'flashinfer_cutedsl' instead."
+            )
+        if self.enable_flashinfer_cutlass_moe:
+            self.moe_runner_backend = "flashinfer_cutlass"
+            print_deprecated_warning(
+                "NOTE: --enable-flashinfer-cutlass-moe is deprecated. Please set `--moe-runner-backend` to 'flashinfer_cutlass' instead."
+            )
+        if self.enable_flashinfer_trtllm_moe:
+            self.moe_runner_backend = "flashinfer_trtllm"
+            print_deprecated_warning(
+                "NOTE: --enable-flashinfer-trtllm-moe is deprecated. Please set `--moe-runner-backend` to 'flashinfer_trtllm' instead."
+            )
+        if self.enable_flashinfer_mxfp4_moe:
+            self.moe_runner_backend = "flashinfer_mxfp4"
+            print_deprecated_warning(
+                "NOTE: --enable-flashinfer-mxfp4-moe is deprecated. Please set `--moe-runner-backend` to 'flashinfer_mxfp4' instead."
+            )
 
     def _handle_missing_default_values(self):
         if self.tokenizer_path is None:
@@ -546,174 +510,85 @@
         if self.random_seed is None:
             self.random_seed = random.randint(0, 1 << 30)
 
-    def _handle_gpu_memory_settings(self, gpu_mem):
-        """
-        Configure GPU memory-dependent settings including
-        chunked_prefill_size, cuda_graph_max_bs, and mem_fraction_static.
-
-        Here are our heuristics:
-        - Set chunked_prefill_size and cuda_graph_max_bs based on the GPU memory capacity.
-          This is because GPUs with more memory are generally more powerful, we need to use a larger
-          chunked_prefill_size and a larger cuda_graph_max_bs to fully utilize the GPU.
-        - Then set mem_fraction_static based on chunked_prefill_size and cuda_graph_max_bs.
-
-          GPU memory capacity = model weights + KV cache pool + activations + cuda graph buffers
-
-          The argument mem_fraction_static is defined as (model weights + KV cache pool) / GPU memory capacity,
-          or equivalently, mem_fraction_static = (GPU memory capacity - activations - cuda graph buffers) / GPU memory capacity.
-
-          In order to compute mem_fraction_static, we need to estimate the size of activations and cuda graph buffers.
-          The activation memory is proportional to the chunked_prefill_size.
-          The cuda graph memory is proportional to the cuda_graph_max_bs.
-          We use reserved_mem = chunked_prefill_size * 1.5 + cuda_graph_max_bs * 2 to estimate the size of activations and cuda graph buffers in GB.
-          and set mem_fraction_static = (GPU memory capacity - reserved_mem) / GPU memory capacity.
-
-          The coefficient 1.5 is a heuristic value, in the future, we can do better estimation by looking at the model types, hidden sizes or even do a dummy run.
-        """
-        if gpu_mem is not None:
-            if gpu_mem < 20 * 1024:
-                # T4, 4080
-                # (chunked_prefill_size 2k, cuda_graph_max_bs 8)
-                if self.chunked_prefill_size is None:
-                    self.chunked_prefill_size = 2048
-                if self.cuda_graph_max_bs is None:
-                    self.cuda_graph_max_bs = 8
-            elif gpu_mem < 35 * 1024:
-                # A10, 4090, 5090
-                # (chunked_prefill_size 2k, cuda_graph_max_bs 16 if tp < 4 else 80)
-                if self.chunked_prefill_size is None:
-                    self.chunked_prefill_size = 2048
-                if self.cuda_graph_max_bs is None:
-                    # Based on detailed statistics, when serving TP1/TP2 models on lower-end GPUs with HBM < 35GB, you can either disable cuda graph or set `cuda_graph_max_bs` to a very small value to reduce the memory overhead of creating cuda graphs, with almost no impact on performance.
-                    # However, when serving models with TP4 or TP8, we need to enable cuda graph to maintain high performance. In this case, we can set `cuda_graph_max_bs` to 80 (half of the default value 160) to reduce the memory overhead of creating cuda graphs. Looking at the logs
-                    # from TP4 serving of qwen2-72b, a value of 80 is sufficient and can reduce the memory overhead of creating cuda graphs on lower-end GPUs compared to the original 160, avoiding OOM issues.
-                    if self.tp_size < 4:
-                        self.cuda_graph_max_bs = 16
-                    else:
-                        self.cuda_graph_max_bs = 80
-            elif gpu_mem < 60 * 1024:
-                # A100 (40GB), L40,
-                # (chunked_prefill_size 4k, cuda_graph_max_bs 32 if tp < 4 else 160)
-                if self.chunked_prefill_size is None:
-                    self.chunked_prefill_size = 4096
-                if self.cuda_graph_max_bs is None:
-                    if self.tp_size < 4:
-                        self.cuda_graph_max_bs = 32
-                    else:
-                        self.cuda_graph_max_bs = 160
-            elif gpu_mem < 90 * 1024:
-                # H100, A100
-                # (chunked_prefill_size 8k, cuda_graph_max_bs 256 if tp < 4 else 512)
-                if self.chunked_prefill_size is None:
-                    self.chunked_prefill_size = 8192
-                if self.cuda_graph_max_bs is None:
-                    if self.tp_size < 4:
-                        self.cuda_graph_max_bs = 256
-                    else:
-                        self.cuda_graph_max_bs = 512
-            elif gpu_mem < 160 * 1024:
-                # H20, H200
-                # (chunked_prefill_size 8k, cuda_graph_max_bs 256 if tp < 4 else 512)
-                if self.chunked_prefill_size is None:
-                    self.chunked_prefill_size = 8192
-                if self.cuda_graph_max_bs is None:
-                    if self.tp_size < 4:
-                        self.cuda_graph_max_bs = 256
-                    else:
-                        self.cuda_graph_max_bs = 512
+    def _handle_mem_fraction_static(self, gpu_mem):
+        if self.mem_fraction_static is None:
+            if gpu_mem is not None:
+                # GPU memory capacity = model weights + KV cache pool + activations + cuda graph buffers
+                # mem_fraction_static = (model weights + KV cache pool) / GPU memory capacity.
+
+                # We want mem_fraction_static to be as large as possible but still has enough room
+                # for activations and cuda graph buffers. We use the following heuristic to
+                # compute the needed size for activations and cuda graph buffers:
+                # - The size of the activation depends on the chunked_prefill_size and model size.
+                # - The size of cuda graph buffers depends on the cuda graph capture range and model size.
+                # For GPUs with more memory, we use a larger chunked_prefill_size and
+                # capture more cuda graphs, so they need to reserve more memory.
+                parallel_size = self.tp_size * self.pp_size
+
+                if gpu_mem < 20 * 1024:
+                    # T4, 4080. (chunked_prefill_size 2k, cuda_graph_max_bs 8)
+                    reserved_mem = (2.8 + parallel_size / 10) * 1024
+                elif gpu_mem < 35 * 1024:
+                    # A10, L40, 4090, 5090. (chunked_prefill_size 2k, cuda_graph_max_bs 8)
+                    reserved_mem = (2.8 + parallel_size / 10) * 1024
+                elif gpu_mem < 90 * 1024:
+                    # H100, A100. (chunked_prefill_size 8k, cuda_graph_max_bs 160)
+                    reserved_mem = (9.5 + parallel_size / 2) * 1024
+                elif gpu_mem < 100 * 1024:
+                    # H20. (chunked_prefill_size 8k, cuda_graph_max_bs 256)
+                    reserved_mem = (12 + parallel_size / 2) * 1024
+                elif gpu_mem < 160 * 1024:
+                    # H200. (chunked_prefill_size 8k, cuda_graph_max_bs 256)
+                    reserved_mem = (12 + parallel_size / 2) * 1024
+                else:
+                    # B200, MI300. (chunked_prefill_size 16k, cuda_graph_max_bs 512)
+                    reserved_mem = 32 * 1024
+
+                # draft model and larger cuda graph buffers
+                if self.speculative_algorithm is not None:
+                    if self.speculative_algorithm == "STANDALONE":
+                        # Standalone speculative decoding needs more memory than other speculative
+                        # decoding algorithms since the draft model is typically larger.
+                        reserved_mem += 6 * 1024
+                    elif self.speculative_algorithm != "LOOKAHEAD":
+                        reserved_mem += 2 * 1024
+                if self.enable_dp_attention:
+                    reserved_mem += 4 * 1024
+
+                self.mem_fraction_static = round((gpu_mem - reserved_mem) / gpu_mem, 3)
             else:
-                # B200, MI300
-                # (chunked_prefill_size 16k, cuda_graph_max_bs 512)
-                if self.chunked_prefill_size is None:
-                    self.chunked_prefill_size = 16384
-                if self.cuda_graph_max_bs is None:
-                    self.cuda_graph_max_bs = 512
-        else:
-            # Fallback defaults when gpu_mem is None
-            if self.chunked_prefill_size is None:
-                self.chunked_prefill_size = 4096
-            if self.cuda_graph_max_bs is None:
-                self.cuda_graph_max_bs = 160
-
-        # Set cuda graph batch sizes
-        if self.cuda_graph_bs is None:
-            self.cuda_graph_bs = self._generate_cuda_graph_batch_sizes()
-        else:
-            self.cuda_graph_max_bs = max(self.cuda_graph_bs)
-
-        if self.mem_fraction_static is None:
-            # Constant meta data (e.g., from attention backend)
-            reserved_mem = 1024
-            # For activation during large prefill
-            if self.chunked_prefill_size > 0:
-                reserved_mem += max(self.chunked_prefill_size, 2048) * 1.5
-            else:
-                reserved_mem += max(self.max_prefill_tokens, 2048) * 1.5
-            # For cuda graphs
-            reserved_mem += self.cuda_graph_max_bs * 2
-            # Some adjustments for large parallel size
-            reserved_mem += self.tp_size * self.pp_size / 4 * 1024
-
-            if self.enable_dp_attention:
-                # DP attention needs more padding for some operations
-                reserved_mem += self.cuda_graph_max_bs * self.dp_size * 3
-
-                # DP attention uses much more memory for large cuda graph max bs,
-                # likely due to some inefficiencies in torch allocator or our implementation.
-                # So we need to reserve more memory.
-                if self.cuda_graph_max_bs > 300:
-                    reserved_mem += self.cuda_graph_max_bs * self.dp_size * 1.5
-
-            if gpu_mem > 60 * 1024:
-                reserved_mem = max(reserved_mem, 10 * 1024)
-
-            if self.speculative_algorithm is not None:
-                if self.speculative_algorithm == "STANDALONE":
-                    # standalonedraft model and cuda graphs
-                    reserved_mem += 6 * 1024
-                elif self.speculative_algorithm != "NGRAM":
-                    # eagle draft models and cuda graphs
-                    reserved_mem += 2 * 1024
-
-            self.mem_fraction_static = round((gpu_mem - reserved_mem) / gpu_mem, 3)
-
-            # Lazy init to avoid circular import
-            # Multimodal models need more memory for the image processor
+                self.mem_fraction_static = 0.88
+
+            # Lazy init to avoid circular import.
             from sglang.srt.configs.model_config import ModelConfig
 
             model_config = ModelConfig.from_server_args(self)
             if model_config.is_multimodal:
                 self.adjust_mem_fraction_for_vlm(model_config)
 
-    def _generate_cuda_graph_batch_sizes(self):
-        """
-        Generate the list of batch sizes for CUDA graph capture based on cuda_graph_max_bs.
-        This integrates the logic from cuda_graph_runner.py.
-        """
-        # Handle disable_cuda_graph_padding as the first condition for both spec and non-spec
-        if self.disable_cuda_graph_padding:
-            capture_bs = list(range(1, self.cuda_graph_max_bs + 1))
-        elif self.speculative_algorithm is None:
-            # Normal case: [1, 2, 4, 8, 12] + list(range(16, 257, 8)) + list(range(272, 512, 16)) + list(range(512, cuda_graph_max_bs + 1))
-            capture_bs = (
-                [1, 2, 4, 8, 12]
-                + list(range(16, 257, 8))
-                + list(range(272, 512, 16))
-                + list(range(512, self.cuda_graph_max_bs + 1))
-            )
-        else:
-            # Spec decoding case: list(range(1, 9, 1)) + list(range(10, 33, 2)) + list(range(40, 64, 4)) + list(range(72, 257, 8))
-            capture_bs = (
-                list(range(1, 9, 1))
-                + list(range(10, 33, 2))
-                + list(range(40, 64, 4))
-                + list(range(72, 257, 8))
-                + list(range(272, self.cuda_graph_max_bs + 1, 16))
-            )
-
-        capture_bs = [bs for bs in capture_bs if bs <= self.cuda_graph_max_bs]
-
-        return capture_bs
+    def _handle_chunked_prefill_size(self, gpu_mem):
+        if self.chunked_prefill_size is None:
+            if gpu_mem is not None:
+                # A10, L40, 4090
+                if gpu_mem < 35 * 1024:
+                    self.chunked_prefill_size = 2048
+                # H100, H200, A100, H20
+                elif gpu_mem < 160 * 1024:
+                    self.chunked_prefill_size = 8192
+                # B200, MI300
+                else:
+                    self.chunked_prefill_size = 16384
+            else:
+                self.chunked_prefill_size = 4096
+
+    def _handle_cuda_graph_max_bs(self, gpu_mem):
+        # Based on detailed statistics, when serving TP1/TP2 models on lower-end GPUs with HBM<25G, you can either disable cuda graph or set `cuda_graph_max_bs` to a very small value to reduce the memory overhead of creating cuda graphs, with almost no impact on performance. However, when serving models with TP4 or TP8, we need to enable cuda graph to maintain high performance. In this case, we can set `cuda_graph_max_bs` to 80 (half of the default value 160) to reduce the memory overhead of creating cuda graphs. Looking at the logs from TP4 serving of qwen2-72b, a value of 80 is sufficient and can reduce the memory overhead of creating cuda graphs on lower-end GPUs compared to the original 160, avoiding OOM issues.
+        if self.cuda_graph_max_bs is None:
+            if gpu_mem is not None and gpu_mem < 35 * 1024:
+                if self.tp_size < 4:
+                    self.cuda_graph_max_bs = 8
+                else:
+                    self.cuda_graph_max_bs = 80
 
     def _handle_hpu_backends(self):
         if self.device == "hpu":
@@ -725,84 +600,6 @@
             if self.attention_backend is None:
                 self.attention_backend = "intel_amx"
             self.sampling_backend = "pytorch"
-
-    def _handle_model_specific_adjustments(self):
-        if parse_connector_type(self.model_path) == ConnectorType.INSTANCE:
-            return
-
-        hf_config = self.get_hf_config()
-        model_arch = hf_config.architectures[0]
-        if model_arch in ["GptOssForCausalLM"]:
-            if self.attention_backend is None:
-                if is_cuda() and is_sm100_supported():
-                    self.attention_backend = "trtllm_mha"
-                elif is_cuda() and is_sm90_supported():
-                    self.attention_backend = "fa3"
-                else:
-                    self.attention_backend = "triton"
-            supported_backends = ["triton", "trtllm_mha", "fa3"]
-            logger.info(
-                f"Use {self.attention_backend} as attention backend for GptOssForCausalLM"
-            )
-            assert (
-                self.attention_backend in supported_backends
-            ), f"GptOssForCausalLM requires one of {supported_backends} attention backend, but got '{self.attention_backend}'"
-
-            if is_sm100_supported():
-                if not self.enable_dp_attention:
-                    self.enable_flashinfer_allreduce_fusion = True
-                    logger.info(
-                        "Enable FlashInfer AllReduce Fusion on sm100 for GptOssForCausalLM"
-                    )
-            quantization_config = getattr(hf_config, "quantization_config", None)
-            is_mxfp4_quant_format = (
-                quantization_config is not None
-                and quantization_config.get("quant_method") == "mxfp4"
-            )
-
-            if is_sm100_supported() and is_mxfp4_quant_format:
-                self.moe_runner_backend = "flashinfer_mxfp4"
-                logger.warning(
-                    "Detected SM100 and MXFP4 quantization format for GPT-OSS model, enabling FlashInfer MXFP4 MOE kernel."
-                )
-            else:
-                if self.moe_runner_backend == "triton_kernel":
-                    assert (
-                        self.ep_size == 1
-                    ), "Triton kernel MoE is only supported when ep_size == 1"
-                if (
-                    self.moe_runner_backend == "auto"
-                    and self.ep_size == 1
-                    and is_triton_kernels_available()
-                ):
-                    self.moe_runner_backend = "triton_kernel"
-                    logger.warning(
-                        "Detected GPT-OSS model, enabling triton_kernels MOE kernel."
-                    )
-            self.disable_hybrid_swa_memory = True
-            if is_mxfp4_quant_format:
-                # use bf16 for mxfp4 triton kernels
-                self.dtype = "bfloat16"
-
-        elif "Llama4" in model_arch and self.device != "cpu":
-            assert self.attention_backend in {
-                "fa3",
-                "aiter",
-                "triton",
-            }, "fa3, aiter, or triton is required for Llama4 model"
-        elif model_arch in [
-            "Gemma2ForCausalLM",
-            "Gemma3ForCausalLM",
-            "Gemma3ForConditionalGeneration",
-            "Gemma3nForCausalLM",
-            "Gemma3nForConditionalGeneration",
-        ]:
-            # FIXME: https://github.com/sgl-project/sglang/pull/7367 is not compatible with gemma2 model.
-            # It failed at this test: https://github.com/sgl-project/sglang/actions/runs/16255155597/job/45890331952#step:4:736
-            logger.warning(
-                f"Disable hybrid SWA memory for {model_arch} as it is not yet supported."
-            )
-            self.disable_hybrid_swa_memory = True
 
     def _handle_sampling_backend(self):
         if self.sampling_backend is None:
@@ -989,15 +786,8 @@
 
     def _handle_hicache(self):
         if self.hicache_storage_backend == "mooncake":
-            if self.hicache_mem_layout == "layer_first":
-                if self.hicache_io_backend == "direct":
-                    self.hicache_mem_layout = "page_first_direct"
-                elif self.hicache_io_backend == "kernel":
-                    self.hicache_mem_layout = "page_first"
-                logger.warning(
-                    f"Mooncake storage backend does not support layer_first layout, "
-                    f"switching to {self.hicache_mem_layout} layout for {self.hicache_io_backend} io backend"
-                )
+            self.hicache_io_backend = "kernel"
+            self.hicache_mem_layout = "page_first"
 
         if self.hicache_mem_layout == "page_first_direct":
             if self.hicache_io_backend != "direct":
@@ -1084,23 +874,23 @@
                     "speculative_eagle_topk > 1 with page_size > 1 is unstable and produces incorrect results for paged attention backends. This combination is only supported for the 'flashinfer' backend."
                 )
 
-        if self.speculative_algorithm == "NGRAM":
+        if self.speculative_algorithm == "LOOKAHEAD":
             if not self.device.startswith("cuda"):
                 raise ValueError(
-                    "Ngram speculative decoding only supports CUDA device."
+                    "Lookahead speculative decoding only supports CUDA device."
                 )
             if self.max_running_requests is None:
                 self.max_running_requests = 48
             self.disable_overlap_schedule = True
             self.enable_mixed_chunk = False
-            self.speculative_eagle_topk = self.speculative_ngram_max_bfs_breadth
+            self.speculative_eagle_topk = self.speculative_lookahead_max_bfs_breadth
             if self.speculative_num_draft_tokens is None:
                 self.speculative_num_draft_tokens = (
-                    self.speculative_ngram_max_match_window_size
+                    self.speculative_lookahead_max_match_window_size
                 )
             logger.warning(
                 "The overlap scheduler and mixed chunked prefill are disabled because of "
-                "using ngram speculative decoding."
+                "using lookahead speculative decoding."
             )
 
             if (
@@ -1112,9 +902,9 @@
                     "speculative_eagle_topk > 1 with page_size > 1 is unstable and produces incorrect results for paged attention backends. This combination is only supported for the 'flashinfer' backend."
                 )
             if self.enable_dp_attention:
-                # TODO: support dp attention for ngram speculative decoding
+                # TODO: support dp attention for lookahead speculative decoding
                 raise ValueError(
-                    "Currently ngram speculative decoding does not support dp attention."
+                    "Currently lookahead speculative decoding does not support dp attention."
                 )
 
     def _handle_load_format(self):
@@ -1192,54 +982,119 @@
                 "and cannot be used at the same time. Please use only one of them."
             )
 
-        if (
-            self.disaggregation_decode_enable_offload_kvcache
-            and self.disaggregation_mode != "decode"
-        ):
-            raise ValueError(
-                "The argument disaggregation-decode-enable-offload-kvcache is only supported for decode side."
-            )
-
     def _handle_metrics_labels(self):
         if (
             not self.tokenizer_metrics_custom_labels_header
-            and self.tokenizer_metrics_allowed_custom_labels
+            and self.tokenizer_metrics_allowed_customer_labels
         ):
             raise ValueError(
-                "Please set --tokenizer-metrics-custom-labels-header when setting --tokenizer-metrics-allowed-custom-labels."
+                "Please set --tokenizer-metrics-custom-labels-header when setting --tokenizer-metrics-allowed-customer-labels."
             )
 
     def _handle_deterministic_inference(self):
         if self.enable_deterministic_inference:
-            # Check sampling backend
+            import importlib
+
+            if not importlib.util.find_spec("batch_invariant_ops"):
+                raise ValueError(
+                    "batch_invariant_ops is not installed. Please install it from https://github.com/thinking-machines-lab/batch_invariant_ops/."
+                )
+
+            # Check some settings
             self.sampling_backend = "pytorch"
             logger.warning(
                 "Sampling backend is set to pytorch for deterministic inference."
             )
-
-            # Check attention backend
+            # Currently, only FA3 supports radix cache. Support for other backends is in progress
+            if self.attention_backend != "fa3":
+                self.disable_radix_cache = True
+                logger.warning(
+                    "Currently radix cache is disabled for deterministic inference. It will be supported in the future."
+                )
             if self.attention_backend not in DETERMINISTIC_ATTENTION_BACKEND_CHOICES:
                 raise ValueError(
                     f"Currently only {DETERMINISTIC_ATTENTION_BACKEND_CHOICES} attention backends are supported for deterministic inference."
                 )
 
-            # Currently, only FA3 supports radix cache. Support for other backends is in progress
-            if self.attention_backend != "fa3":
-                self.disable_radix_cache = True
-                logger.warning(
-                    f"Currently radix cache is not compatible with {self.attention_backend} attention backend for deterministic inference. It will be supported in the future."
-                )
-
-            # Check TP size
-            if self.tp_size > 1:
-                os.environ["NCCL_ALGO"] = "allreduce:tree"
-                self.disable_custom_all_reduce = True
-                logger.warning(
-                    "NCCL_ALGO is set to 'allreduce:tree' and custom all reduce is disabled for deterministic inference when TP size > 1."
-                )
-
     def _handle_other_validations(self):
         pass
+
+    def __post_init__(self):
+        """
+        Orchestrates the handling of various server arguments, ensuring proper configuration and validation.
+        """
+        # Step 1: Handle deprecated arguments.
+        self._handle_deprecated_args()
+
+        # Step 2: Set missing default values.
+        self._handle_missing_default_values()
+
+        # Get GPU memory capacity, which is a common dependency for several configuration steps.
+        gpu_mem = get_device_memory_capacity(self.device)
+
+        # Step 3: Handle memory-related configurations.
+        self._handle_mem_fraction_static(gpu_mem)
+        self._handle_chunked_prefill_size(gpu_mem)
+
+        # Step 4: Handle CUDA graph settings.
+        self._handle_cuda_graph_max_bs(gpu_mem)
+
+        # Step 5: Handle device-specific backends.
+        self._handle_hpu_backends()
+        self._handle_cpu_backends()
+
+        # Step 6: Apply model-specific adjustments.
+        if parse_connector_type(self.model_path) != ConnectorType.INSTANCE:
+            self.model_specific_adjustments()
+
+        # Step 7: Set kernel backends.
+        self._handle_sampling_backend()
+        self._handle_attention_backend_compatibility()
+        self._handle_page_size()
+        self._handle_amd_specifics()
+        self._handle_grammar_backend()
+
+        # Step 8: Handle data parallelism.
+        self._handle_data_parallelism()
+
+        # Step 9: Handle MoE configurations.
+        self._handle_moe_kernel_config()
+        self._handle_deepep_moe()
+        self._handle_eplb_and_dispatch()
+        self._handle_expert_distribution_metrics()
+
+        # Step 10: Handle pipeline parallelism.
+        self._handle_pipeline_parallelism()
+
+        # Step 11: Handle Hicache settings.
+        self._handle_hicache()
+
+        # Step 12: Handle speculative decoding logic.
+        self._handle_speculative_decoding()
+
+        # Step 13: Handle model loading format.
+        self._handle_load_format()
+
+        # Step 14: Handle PD disaggregation.
+        self._handle_disaggregation()
+
+        # Step 15: Validate tokenizer settings.
+        self._handle_tokenizer_batching()
+
+        # Step 16: Propagate environment variables.
+        self._handle_environment_variables()
+
+        # Step 17: Validate cache settings.
+        self._handle_cache_compatibility()
+
+        # Step 18: Validate metrics labels.
+        self._handle_metrics_labels()
+
+        # Step 19: Handle deterministic inference.
+        self._handle_deterministic_inference()
+
+        # Step 20: Handle any other necessary validations.
+        self._handle_other_validations()
 
     @staticmethod
     def add_cli_args(parser: argparse.ArgumentParser):
@@ -1250,6 +1105,24 @@
             type=str,
             help="The path of the model weights. This can be a local folder or a Hugging Face repo ID.",
             required=True,
+        )
+        parser.add_argument(
+            "--remote-instance-weight-loader-seed-instance-ip",
+            type=str,
+            default=ServerArgs.remote_instance_weight_loader_seed_instance_ip,
+            help="The ip of the seed instance for loading weights from remote instance.",
+        )
+        parser.add_argument(
+            "--remote-instance-weight-loader-seed-instance-service-port",
+            type=int,
+            default=ServerArgs.remote_instance_weight_loader_seed_instance_service_port,
+            help="The service port of the seed instance for loading weights from remote instance.",
+        )
+        parser.add_argument(
+            "--remote-instance-weight-loader-send-weights-group-ports",
+            type=json_list_type,
+            default=ServerArgs.remote_instance_weight_loader_send_weights_group_ports,
+            help="The communication group ports for loading weights from remote instance.",
         )
         parser.add_argument(
             "--tokenizer-path",
@@ -1658,16 +1531,16 @@
             "--tokenizer-metrics-custom-labels-header",
             type=str,
             default=ServerArgs.tokenizer_metrics_custom_labels_header,
-            help="Specify the HTTP header for passing custom labels for tokenizer metrics.",
-        )
-        parser.add_argument(
-            "--tokenizer-metrics-allowed-custom-labels",
+            help="Specify the HTTP header for passing customer labels for tokenizer metrics.",
+        )
+        parser.add_argument(
+            "--tokenizer-metrics-allowed-customer-labels",
             type=str,
             nargs="+",
-            default=ServerArgs.tokenizer_metrics_allowed_custom_labels,
-            help="The custom labels allowed for tokenizer metrics. The labels are specified via a dict in "
+            default=ServerArgs.tokenizer_metrics_allowed_customer_labels,
+            help="The customer labels allowed for tokenizer metrics. The labels are specified via a dict in "
             "'--tokenizer-metrics-custom-labels-header' field in HTTP requests, e.g., {'label1': 'value1', 'label2': "
-            "'value2'} is allowed if '--tokenizer-metrics-allowed-custom-labels label1 label2' is set.",
+            "'value2'} is allowed if '--tokenizer-metrics-allowed-labels label1 label2' is set.",
         )
         parser.add_argument(
             "--bucket-time-to-first-token",
@@ -1699,8 +1572,8 @@
         bucket_rule = (
             "Supports 3 rule types: 'default' uses predefined buckets; 'tse <middle> <base> <count>' "
             "generates two sides exponential distributed buckets (e.g., 'tse 1000 2 8' generates buckets "
-            "[984.0, 992.0, 996.0, 998.0, 1000.0, 1002.0, 1004.0, 1008.0, 1016.0]).); 'custom <value1> "
-            "<value2> ...' uses custom bucket values (e.g., 'custom 10 50 100 500')."
+            "[984.0, 992.0, 996.0, 998.0, 1000.0, 1002.0, 1004.0, 1008.0, 1016.0]).); 'customer <value1> "
+            "<value2> ...' uses custom bucket values (e.g., 'customer 10 50 100 500')."
         )
         parser.add_argument(
             "--prompt-tokens-buckets",
@@ -1972,7 +1845,7 @@
         parser.add_argument(
             "--mm-attention-backend",
             type=str,
-            choices=["sdpa", "fa3", "triton_attn", "ascend_attn"],
+            choices=["sdpa", "fa3", "triton_attn"],
             default=ServerArgs.mm_attention_backend,
             help="Set multimodal attention backend.",
         )
@@ -1981,7 +1854,7 @@
         parser.add_argument(
             "--speculative-algorithm",
             type=str,
-            choices=["EAGLE", "EAGLE3", "NEXTN", "STANDALONE", "NGRAM"],
+            choices=["EAGLE", "EAGLE3", "NEXTN", "STANDALONE", "LOOKAHEAD"],
             help="Speculative algorithm.",
         )
         parser.add_argument(
@@ -2041,49 +1914,49 @@
             help="Attention backend for speculative decoding operations (both target verify and draft extend). Can be one of 'prefill' (default) or 'decode'.",
             default=ServerArgs.speculative_attention_mode,
         )
-        # Ngram speculative decoding
-        parser.add_argument(
-            "--speculative-ngram-min-match-window-size",
-            type=int,
-            default=ServerArgs.speculative_ngram_min_match_window_size,
-            help="The minimum window size for pattern matching in ngram speculative decoding.",
-        )
-        parser.add_argument(
-            "--speculative-ngram-max-match-window-size",
-            type=int,
-            default=ServerArgs.speculative_ngram_max_match_window_size,
-            help="The maximum window size for pattern matching in ngram speculative decoding.",
-        )
-        parser.add_argument(
-            "--speculative-ngram-min-bfs-breadth",
-            type=int,
-            default=ServerArgs.speculative_ngram_min_bfs_breadth,
-            help="The minimum breadth for BFS (Breadth-First Search) in ngram speculative decoding.",
-        )
-        parser.add_argument(
-            "--speculative-ngram-max-bfs-breadth",
-            type=int,
-            default=ServerArgs.speculative_ngram_max_bfs_breadth,
-            help="The maximum breadth for BFS (Breadth-First Search) in ngram speculative decoding.",
-        )
-        parser.add_argument(
-            "--speculative-ngram-match-type",
+        # Lookahead speculative decoding
+        parser.add_argument(
+            "--speculative-lookahead-min-match-window-size",
+            type=int,
+            default=ServerArgs.speculative_lookahead_min_match_window_size,
+            help="The minimum window size for pattern matching in lookahead speculative decoding.",
+        )
+        parser.add_argument(
+            "--speculative-lookahead-max-match-window-size",
+            type=int,
+            default=ServerArgs.speculative_lookahead_max_match_window_size,
+            help="The maximum window size for pattern matching in lookahead speculative decoding.",
+        )
+        parser.add_argument(
+            "--speculative-lookahead-min-bfs-breadth",
+            type=int,
+            default=ServerArgs.speculative_lookahead_min_bfs_breadth,
+            help="The minimum breadth for BFS (Breadth-First Search) in lookahead speculative decoding.",
+        )
+        parser.add_argument(
+            "--speculative-lookahead-max-bfs-breadth",
+            type=int,
+            default=ServerArgs.speculative_lookahead_max_bfs_breadth,
+            help="The maximum breadth for BFS (Breadth-First Search) in lookahead speculative decoding.",
+        )
+        parser.add_argument(
+            "--speculative-lookahead-match-type",
             type=str,
             choices=["BFS", "PROB"],
-            default=ServerArgs.speculative_ngram_match_type,
+            default=ServerArgs.speculative_lookahead_match_type,
             help="The match type for cache tree.",
         )
         parser.add_argument(
-            "--speculative-ngram-branch-length",
-            type=int,
-            default=ServerArgs.speculative_ngram_branch_length,
-            help="The branch length for ngram speculative decoding.",
-        )
-        parser.add_argument(
-            "--speculative-ngram-capacity",
-            type=int,
-            default=ServerArgs.speculative_ngram_capacity,
-            help="The cache capacity for ngram speculative decoding.",
+            "--speculative-lookahead-branch-length",
+            type=int,
+            default=ServerArgs.speculative_lookahead_branch_length,
+            help="The branch length for lookahead speculative decoding.",
+        )
+        parser.add_argument(
+            "--speculative-lookahead-capacity",
+            type=int,
+            default=ServerArgs.speculative_lookahead_capacity,
+            help="The cache capacity for lookahead speculative decoding.",
         )
 
         # Expert parallelism
@@ -2277,12 +2150,9 @@
         parser.add_argument(
             "--hicache-storage-backend",
             type=str,
-            choices=["file", "mooncake", "hf3fs", "nixl", "aibrix", "dynamic"],
+            choices=["file", "mooncake", "hf3fs", "nixl"],
             default=ServerArgs.hicache_storage_backend,
-            help="The storage backend for hierarchical KV cache. "
-            "Built-in backends: file, mooncake, hf3fs, nixl, aibrix. "
-            "For dynamic backend, use --hicache-storage-backend-extra-config to specify: "
-            "backend_name (custom name), module_path (Python module path), class_name (backend class name).",
+            help="The storage backend for hierarchical KV cache.",
         )
         parser.add_argument(
             "--hicache-storage-prefetch-policy",
@@ -2689,11 +2559,6 @@
             "Default is None, which triggers automatic device detection when mooncake backend is enabled.",
         )
         parser.add_argument(
-            "--disaggregation-decode-enable-offload-kvcache",
-            action="store_true",
-            help="Enable async KV cache offloading on decode server (PD mode).",
-        )
-        parser.add_argument(
             "--num-reserved-decode-tokens",
             type=int,
             default=ServerArgs.num_reserved_decode_tokens,
@@ -2719,24 +2584,6 @@
             action="store_true",
             help="Disable mmap while loading weight using safetensors.",
         )
-        parser.add_argument(
-            "--remote-instance-weight-loader-seed-instance-ip",
-            type=str,
-            default=ServerArgs.remote_instance_weight_loader_seed_instance_ip,
-            help="The ip of the seed instance for loading weights from remote instance.",
-        )
-        parser.add_argument(
-            "--remote-instance-weight-loader-seed-instance-service-port",
-            type=int,
-            default=ServerArgs.remote_instance_weight_loader_seed_instance_service_port,
-            help="The service port of the seed instance for loading weights from remote instance.",
-        )
-        parser.add_argument(
-            "--remote-instance-weight-loader-send-weights-group-ports",
-            type=json_list_type,
-            default=ServerArgs.remote_instance_weight_loader_send_weights_group_ports,
-            help="The communication group ports for loading weights from remote instance.",
-        )
 
         # For PD-Multiplexing
         parser.add_argument(
@@ -2777,45 +2624,38 @@
         # Deprecated arguments
         parser.add_argument(
             "--enable-ep-moe",
-            action=DeprecatedAction,
-            help="NOTE: --enable-ep-moe is deprecated. Please set `--ep-size` to the same value as `--tp-size` instead.",
+            action="store_true",
+            help="(Deprecated) Enabling expert parallelism for moe. The ep size is equal to the tp size.",
         )
         parser.add_argument(
             "--enable-deepep-moe",
-            action=DeprecatedAction,
-            help="NOTE: --enable-deepep-moe is deprecated. Please set `--moe-a2a-backend` to 'deepep' instead.",
+            action="store_true",
+            help="(Deprecated) Enabling DeepEP MoE implementation for EP MoE.",
         )
         parser.add_argument(
             "--enable-flashinfer-cutlass-moe",
-            action=DeprecatedAction,
-            help="NOTE: --enable-flashinfer-cutlass-moe is deprecated. Please set `--moe-runner-backend` to 'flashinfer_cutlass' instead.",
+            action="store_true",
+            help="(Deprecated) Enable FlashInfer CUTLASS MoE backend for modelopt_fp4 quant on Blackwell. Supports MoE-EP",
         )
         parser.add_argument(
             "--enable-flashinfer-cutedsl-moe",
-            action=DeprecatedAction,
-            help="NOTE: --enable-flashinfer-cutedsl-moe is deprecated. Please set `--moe-runner-backend` to 'flashinfer_cutedsl' instead.",
+            action="store_true",
+            help="(Deprecated) Enable FlashInfer CuteDSL MoE backend for modelopt_fp4 quant on Blackwell. Supports MoE-EP",
         )
         parser.add_argument(
             "--enable-flashinfer-trtllm-moe",
-            action=DeprecatedAction,
-            help="NOTE: --enable-flashinfer-trtllm-moe is deprecated. Please set `--moe-runner-backend` to 'flashinfer_trtllm' instead.",
+            action="store_true",
+            help="(Deprecated) Enable FlashInfer TRTLLM MoE backend on Blackwell. Supports BlockScale FP8 MoE-EP",
         )
         parser.add_argument(
             "--enable-triton-kernel-moe",
-            action=DeprecatedAction,
-            help="NOTE: --enable-triton-kernel-moe is deprecated. Please set `--moe-runner-backend` to 'triton_kernel' instead.",
+            action="store_true",
+            help="(Deprecated) Use triton moe grouped gemm kernel.",
         )
         parser.add_argument(
             "--enable-flashinfer-mxfp4-moe",
-            action=DeprecatedAction,
-            help="NOTE: --enable-flashinfer-mxfp4-moe is deprecated. Please set `--moe-runner-backend` to 'flashinfer_mxfp4' instead.",
-        )
-
-        # Configuration file support
-        parser.add_argument(
-            "--config",
-            type=str,
-            help="Read CLI options from a config file. Must be a YAML file with configuration options.",
+            action="store_true",
+            help="(Deprecated) Enable FlashInfer MXFP4 MoE backend for modelopt_fp4 quant on Blackwell.",
         )
 
     @classmethod
@@ -3009,8 +2849,8 @@
         assert rule in [
             "tse",
             "default",
-            "custom",
-        ], f"Unsupported {arg_name} rule type: '{rule}'. Must be one of: 'tse', 'default', 'custom'"
+            "customer",
+        ], f"Unsupported {arg_name} rule type: '{rule}'. Must be one of: 'tse', 'default', 'customer'"
 
         if rule == "tse":
             assert (
@@ -3033,22 +2873,19 @@
                 len(buckets_rule) == 1
             ), f"{arg_name} default rule should only have one parameter: ['default'], got {len(buckets_rule)}"
 
-        elif rule == "custom":
+        elif rule == "customer":
             assert (
                 len(buckets_rule) >= 2
-            ), f"{arg_name} custom rule requires at least one bucket value: ['custom', value1, ...]"
+            ), f"{arg_name} customer rule requires at least one bucket value: ['customer', value1, ...]"
             try:
                 bucket_values = [float(x) for x in buckets_rule[1:]]
             except ValueError:
-                assert False, f"{arg_name} custom rule bucket values must be numeric"
+                assert False, f"{arg_name} customer rule bucket values must be numeric"
             assert len(set(bucket_values)) == len(
                 bucket_values
-            ), f"{arg_name} custom rule bucket values should not contain duplicates"
+            ), f"{arg_name} customer rule bucket values should not contain duplicates"
             assert all(
                 val >= 0 for val in bucket_values
-<<<<<<< HEAD
-            ), f"{arg_name} custom rule bucket values should be non-negative"
-=======
             ), f"{arg_name} customer rule bucket values should be non-negative"
 
     def model_specific_adjustments(self):
@@ -3145,7 +2982,6 @@
 
             self.max_prefill_bs = 1
             logger.warning("Setting maximum prefill batch size to 1 for DeepSeek NSA.")
->>>>>>> 605beeec
 
     def adjust_mem_fraction_for_vlm(self, model_config):
         vision_config = getattr(model_config.hf_config, "vision_config", None)
@@ -3197,26 +3033,6 @@
     Returns:
         The server arguments.
     """
-    # Import here to avoid circular imports
-    from sglang.srt.server_args_config_parser import ConfigArgumentMerger
-
-    # Check for config file and merge arguments if present
-    if "--config" in argv:
-        # Extract boolean actions from the parser to handle them correctly
-        parser = argparse.ArgumentParser()
-        ServerArgs.add_cli_args(parser)
-
-        # Get boolean action destinations
-        boolean_actions = []
-        for action in parser._actions:
-            if hasattr(action, "dest") and hasattr(action, "action"):
-                if action.action in ["store_true", "store_false"]:
-                    boolean_actions.append(action.dest)
-
-        # Merge config file arguments with CLI arguments
-        config_merger = ConfigArgumentMerger(boolean_actions=boolean_actions)
-        argv = config_merger.merge_config_with_args(argv)
-
     parser = argparse.ArgumentParser()
     ServerArgs.add_cli_args(parser)
     raw_args = parser.parse_args(argv)
